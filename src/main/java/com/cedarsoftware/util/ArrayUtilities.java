package com.cedarsoftware.util;

import java.lang.reflect.Array;

/**
 * Handy utilities for working with Java arrays.
 *
 * @author John DeRegnaucourt (jdereg@gmail.com) & Ken Partlow
 *         <br/>
 *         Copyright (c) Cedar Software LLC
 *         <br/><br/>
 *         Licensed under the Apache License, Version 2.0 (the "License");
 *         you may not use this file except in compliance with the License.
 *         You may obtain a copy of the License at
 *         <br/><br/>
 *         http://www.apache.org/licenses/LICENSE-2.0
 *         <br/><br/>
 *         Unless required by applicable law or agreed to in writing, software
 *         distributed under the License is distributed on an "AS IS" BASIS,
 *         WITHOUT WARRANTIES OR CONDITIONS OF ANY KIND, either express or implied.
 *         See the License for the specific language governing permissions and
 *         limitations under the License.
 */
public final class ArrayUtilities
{
    /**
     * Immutable common arrays.
     */
    public static final Object[] EMPTY_OBJECT_ARRAY = new Object[0];
    public static final Class[] EMPTY_CLASS_ARRAY = new Class[0];

    /**
     * Private constructor to promote using as static class.
     */
    private ArrayUtilities()
    {
        super();
    }

    /**
     * This is a null-safe isEmpty check.  It uses the Array
     * static class for doing a length check.  This check is actually
     * .0001 ms slower than the following typed check:
     * <p/>
     * <code>return array == null || array.length == 0;</code>
     * <p/>
     * but gives you more flexibility, since it checks for all array
     * types.
     *
     * @param array array to check
     * @return true if empty or null
     */
    public static boolean isEmpty(final Object array)
    {
        return array == null || Array.getLength(array) == 0;
    }

    /**
     * This is a null-safe size check.  It uses the Array
     * static class for doing a length check.  This check is actually
     * .0001 ms slower than the following typed check:
     * <p/>
     * <code>return (array == null) ? 0 : array.length;</code>
     *
     * @param array array to check
     * @return true if empty or null
     */
    public static int size(final Object array)
    {
        return array == null ? 0 : Array.getLength(array);
    }


    /**
     * <p>Shallow copies an array of Objects
     * <p/>
     * <p>The objects in the array are not cloned, thus there is no special
     * handling for multi-dimensional arrays.</p>
     * <p/>
     * <p>This method returns <code>null</code> if <code>null</code> array input.</p>
     *
     * @param array the array to shallow clone, may be <code>null</code>
     * @return the cloned array, <code>null</code> if <code>null</code> input
     */
    public static Object[] shallowCopy(final Object[] array)
    {
        if (array == null)
        {
            return null;
        }
        return array.clone();
    }

    /**
     * <p>Adds all the elements of the given arrays into a new array.</p>
     * <p>The new array contains all of the element of <code>array1</code> followed
     * by all of the elements <code>array2</code>. When an array is returned, it is always
     * a new array.</p>
     * <p/>
     * <pre>
     * ArrayUtilities.addAll(null, null)     = null
     * ArrayUtilities.addAll(array1, null)   = cloned copy of array1
     * ArrayUtilities.addAll(null, array2)   = cloned copy of array2
     * ArrayUtilities.addAll([], [])         = []
     * ArrayUtilities.addAll([null], [null]) = [null, null]
     * ArrayUtilities.addAll(["a", "b", "c"], ["1", "2", "3"]) = ["a", "b", "c", "1", "2", "3"]
     * </pre>
     *
     * @param array1 the first array whose elements are added to the new array, may be <code>null</code>
     * @param array2 the second array whose elements are added to the new array, may be <code>null</code>
     * @return The new array, <code>null</code> if <code>null</code> array inputs.
     *         The type of the new array is the type of the first array.
     */
    public static Object[] addAll(final Object[] array1, final Object[] array2)
    {
        if (array1 == null)
        {
            return shallowCopy(array2);
        }
        else if (array2 == null)
        {
            return shallowCopy(array1);
        }
        final Object[] newArray = (Object[]) Array.newInstance(array1.getClass().getComponentType(),
                array1.length + array2.length);
        System.arraycopy(array1, 0, newArray, 0, array1.length);
        System.arraycopy(array2, 0, newArray, array1.length, array2.length);
        return newArray;
    }

    public static Object removeItem(Object array, int pos)
    {
        int length = Array.getLength(array);
        Object dest = Array.newInstance(array.getClass().getComponentType(), length - 1);

        System.arraycopy(array, 0, dest, 0, pos);
        System.arraycopy(array, pos + 1, dest, pos, length - pos - 1);
        return dest;
    }

<<<<<<< HEAD
    public static Object[] getArraySubset(Object[] array, int start, int end)
    {
        Object subset = Array.newInstance(array.getClass().getComponentType(), end-start);
        System.arraycopy(array, start, subset, 0, end - start);
        return (Object[])subset;
=======
    public static Object getArraySubset(Object array, int start, int end)
    {
        Object subset = Array.newInstance(array.getClass().getComponentType(), end-start);
        System.arraycopy(array, start, subset, 0, end - start);
        return subset;
>>>>>>> 680d1a45
    }
}<|MERGE_RESOLUTION|>--- conflicted
+++ resolved
@@ -138,18 +138,10 @@
         return dest;
     }
 
-<<<<<<< HEAD
-    public static Object[] getArraySubset(Object[] array, int start, int end)
-    {
-        Object subset = Array.newInstance(array.getClass().getComponentType(), end-start);
-        System.arraycopy(array, start, subset, 0, end - start);
-        return (Object[])subset;
-=======
     public static Object getArraySubset(Object array, int start, int end)
     {
         Object subset = Array.newInstance(array.getClass().getComponentType(), end-start);
         System.arraycopy(array, start, subset, 0, end - start);
         return subset;
->>>>>>> 680d1a45
     }
 }