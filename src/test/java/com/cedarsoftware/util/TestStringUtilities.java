package com.cedarsoftware.util;

import org.junit.Test;

<<<<<<< HEAD
import java.util.Random;
import java.util.Set;
import java.util.TreeSet;

import static org.junit.Assert.assertArrayEquals;
import static org.junit.Assert.assertEquals;
import static org.junit.Assert.assertFalse;
import static org.junit.Assert.assertTrue;
=======
import java.lang.reflect.Constructor;
import java.lang.reflect.Modifier;
>>>>>>> 652ecad8

public class TestStringUtilities
{
    @Test
    public void testConstructorIsPrivate() throws Exception {
        Class c = StringUtilities.class;
        Assert.assertEquals(Modifier.FINAL, c.getModifiers() & Modifier.FINAL);

        Constructor<StringUtilities> con = c.getDeclaredConstructor();
        Assert.assertEquals(Modifier.PRIVATE, con.getModifiers() & Modifier.PRIVATE);
        con.setAccessible(true);

        Assert.assertNotNull(con.newInstance());
    }

    @Test
    public void testIsEmpty()
    {
<<<<<<< HEAD
        assertTrue(StringUtilities.isEmpty(null));
        assertFalse(StringUtilities.hasContent(null));
        assertEquals(0, StringUtilities.trimLength(null));
        assertTrue(StringUtilities.equalsIgnoreCaseWithTrim("abc", " Abc "));
        assertTrue(StringUtilities.equalsWithTrim("abc", " abc "));
        assertEquals("1A", StringUtilities.encode(new byte[]{0x1A}));
        assertArrayEquals(new byte[]{0x1A}, StringUtilities.decode("1A"));
        assertEquals(2, StringUtilities.count("abcabc", 'a'));
=======
        Assert.assertTrue(StringUtilities.isEmpty(null));
        Assert.assertTrue(StringUtilities.isEmpty(""));
        Assert.assertFalse(StringUtilities.isEmpty("foo"));
    }

    @Test
    public void testHasContent() {
        Assert.assertFalse(StringUtilities.hasContent(null));
        Assert.assertFalse(StringUtilities.hasContent(""));
        Assert.assertTrue(StringUtilities.hasContent("foo"));
    }

    @Test
    public void testTrimLength() {
        Assert.assertEquals(0, StringUtilities.trimLength(null));
        Assert.assertEquals(0, StringUtilities.trimLength(""));
        Assert.assertEquals(3, StringUtilities.trimLength("  abc "));

        Assert.assertTrue(StringUtilities.equalsIgnoreCaseWithTrim("abc", " Abc "));
        Assert.assertTrue(StringUtilities.equalsWithTrim("abc", " abc "));
        Assert.assertEquals(2, StringUtilities.count("abcabc", 'a'));
>>>>>>> 652ecad8
    }

    @Test
    public void testEqualsWithTrim() {
        Assert.assertTrue(StringUtilities.equalsWithTrim("abc", " abc "));
        Assert.assertTrue(StringUtilities.equalsWithTrim(" abc ", "abc"));
        Assert.assertFalse(StringUtilities.equalsWithTrim("abc", " AbC "));
        Assert.assertFalse(StringUtilities.equalsWithTrim(" AbC ", "abc"));
        Assert.assertFalse(StringUtilities.equalsWithTrim(null, ""));
        Assert.assertFalse(StringUtilities.equalsWithTrim("", null));
        Assert.assertTrue(StringUtilities.equalsWithTrim("", "\t\n\r"));
    }

    @Test
    public void testEqualsIgnoreCaseWithTrim() {
        Assert.assertTrue(StringUtilities.equalsIgnoreCaseWithTrim("abc", " abc "));
        Assert.assertTrue(StringUtilities.equalsIgnoreCaseWithTrim(" abc ", "abc"));
        Assert.assertTrue(StringUtilities.equalsIgnoreCaseWithTrim("abc", " AbC "));
        Assert.assertTrue(StringUtilities.equalsIgnoreCaseWithTrim(" AbC ", "abc"));
        Assert.assertFalse(StringUtilities.equalsIgnoreCaseWithTrim(null, ""));
        Assert.assertFalse(StringUtilities.equalsIgnoreCaseWithTrim("", null));
        Assert.assertTrue(StringUtilities.equalsIgnoreCaseWithTrim("", "\t\n\r"));
    }

    @Test
    public void testCount() {
        Assert.assertEquals(2, StringUtilities.count("abcabc", 'a'));
        Assert.assertEquals(0, StringUtilities.count("foo", 'a'));
        Assert.assertEquals(0, StringUtilities.count(null, 'a'));
        Assert.assertEquals(0, StringUtilities.count("", 'a'));
    }

    @Test
    public void testEncode() {
        Assert.assertEquals("1A", StringUtilities.encode(new byte[]{0x1A}));
        Assert.assertEquals("", StringUtilities.encode(new byte[]{}));
    }

    @Test(expected=NullPointerException.class)
    public void testEncodeWithNull()
    {
        StringUtilities.encode(null);
    }

    @Test
    public void testDecode() {
        Assert.assertArrayEquals(new byte[]{0x1A}, StringUtilities.decode("1A"));
        Assert.assertArrayEquals(new byte[]{}, StringUtilities.decode(""));
        Assert.assertNull(StringUtilities.decode("1AB"));
    }

    @Test(expected=NullPointerException.class)
    public void testDecodeWithNull()
    {
        StringUtilities.decode(null);
    }

    @Test
    public void testEquals()
    {
<<<<<<< HEAD
        assertTrue(StringUtilities.equals(null, null));
=======
        Assert.assertTrue(StringUtilities.equals(null, null));
        Assert.assertFalse(StringUtilities.equals(null, ""));
        Assert.assertFalse(StringUtilities.equals("", null));
        Assert.assertFalse(StringUtilities.equals("foo", "bar"));
        Assert.assertFalse(StringUtilities.equals("Foo", "foo"));
        Assert.assertTrue(StringUtilities.equals("foo", "foo"));
>>>>>>> 652ecad8
    }

    @Test
    public void testEqualsIgnoreCase()
    {
<<<<<<< HEAD
        assertTrue(StringUtilities.equalsIgnoreCase(null, null));
=======
        Assert.assertTrue(StringUtilities.equalsIgnoreCase(null, null));
        Assert.assertFalse(StringUtilities.equalsIgnoreCase(null, ""));
        Assert.assertFalse(StringUtilities.equalsIgnoreCase("", null));
        Assert.assertFalse(StringUtilities.equalsIgnoreCase("foo", "bar"));
        Assert.assertTrue(StringUtilities.equalsIgnoreCase("Foo", "foo"));
        Assert.assertTrue(StringUtilities.equalsIgnoreCase("foo", "foo"));
>>>>>>> 652ecad8
    }


    @Test
    public void testLastIndexOf()
    {
<<<<<<< HEAD
        assertEquals(-1, StringUtilities.lastIndexOf(null, 'a'));
=======
        Assert.assertEquals(-1, StringUtilities.lastIndexOf(null, 'a'));
        Assert.assertEquals(-1, StringUtilities.lastIndexOf("foo", 'a'));
        Assert.assertEquals(1, StringUtilities.lastIndexOf("bar", 'a'));
>>>>>>> 652ecad8
    }

    @Test
    public void testLength()
    {
        assertEquals(0, StringUtilities.length(""));
        assertEquals(0, StringUtilities.length(null));
        assertEquals(3, StringUtilities.length("abc"));
    }

<<<<<<< HEAD
    @Test
    public void testLevenshtein()
    {
        assertEquals(3, StringUtilities.levenshteinDistance("example", "samples"));
        assertEquals(6, StringUtilities.levenshteinDistance("sturgeon", "urgently"));
        assertEquals(6, StringUtilities.levenshteinDistance("levenshtein", "frankenstein"));
        assertEquals(5, StringUtilities.levenshteinDistance("distance", "difference"));
        assertEquals(7, StringUtilities.levenshteinDistance("java was neat", "scala is great"));
        assertEquals(0, StringUtilities.levenshteinDistance(null, ""));
        assertEquals(0, StringUtilities.levenshteinDistance("", null));
        assertEquals(0, StringUtilities.levenshteinDistance(null, null));
        assertEquals(0, StringUtilities.levenshteinDistance("", ""));
        assertEquals(1, StringUtilities.levenshteinDistance(null, "1"));
        assertEquals(1, StringUtilities.levenshteinDistance("1", null));
        assertEquals(1, StringUtilities.levenshteinDistance("", "1"));
        assertEquals(1, StringUtilities.levenshteinDistance("1", ""));
        assertEquals(3, StringUtilities.levenshteinDistance("schill", "thrill"));
        assertEquals(2, StringUtilities.levenshteinDistance("abcdef", "bcdefa"));
=======
    @Test(expected=IllegalArgumentException.class)
    public void testGetBytesWithInvalidEncoding() {
        StringUtilities.getBytes("foo", "foo");
    }

    @Test
    public void testGetBytes() {
        Assert.assertArrayEquals(new byte[] {102, 111, 111}, StringUtilities.getBytes("foo", "UTF-8"));
>>>>>>> 652ecad8
    }

    @Test
    public void testDamerauLevenshtein() throws Exception
    {
        assertEquals(3, StringUtilities.damerauLevenshteinDistance("example", "samples"));
        assertEquals(6, StringUtilities.damerauLevenshteinDistance("sturgeon", "urgently"));
        assertEquals(6, StringUtilities.damerauLevenshteinDistance("levenshtein", "frankenstein"));
        assertEquals(5, StringUtilities.damerauLevenshteinDistance("distance", "difference"));
        assertEquals(9, StringUtilities.damerauLevenshteinDistance("java was neat", "groovy is great"));
        assertEquals(0, StringUtilities.damerauLevenshteinDistance(null, ""));
        assertEquals(0, StringUtilities.damerauLevenshteinDistance("", null));
        assertEquals(0, StringUtilities.damerauLevenshteinDistance(null, null));
        assertEquals(0, StringUtilities.damerauLevenshteinDistance("", ""));
        assertEquals(1, StringUtilities.damerauLevenshteinDistance(null, "1"));
        assertEquals(1, StringUtilities.damerauLevenshteinDistance("1", null));
        assertEquals(1, StringUtilities.damerauLevenshteinDistance("", "1"));
        assertEquals(1, StringUtilities.damerauLevenshteinDistance("1", ""));
        assertEquals(3, StringUtilities.damerauLevenshteinDistance("schill", "thrill"));
        assertEquals(2, StringUtilities.damerauLevenshteinDistance("abcdef", "bcdefa"));

        int d1 = StringUtilities.levenshteinDistance("neat", "naet");
        int d2 = StringUtilities.damerauLevenshteinDistance("neat", "naet");
        assertEquals(d1, 2);
        assertEquals(d2, 1);
    }

    @Test
    public void testRandomString()
    {
        Random random = new Random(42);
        Set<String> strings = new TreeSet<String>();
        for (int i=0; i < 100000; i++)
        {
            String s = StringUtilities.getRandomString(random, 3, 9);
            strings.add(s);
        }

        for (String s : strings)
        {
            assertTrue(s.length() >= 3 && s.length() <= 9);
        }
    }
}<|MERGE_RESOLUTION|>--- conflicted
+++ resolved
@@ -1,20 +1,10 @@
 package com.cedarsoftware.util;
 
+import org.junit.Assert;
 import org.junit.Test;
 
-<<<<<<< HEAD
-import java.util.Random;
-import java.util.Set;
-import java.util.TreeSet;
-
-import static org.junit.Assert.assertArrayEquals;
-import static org.junit.Assert.assertEquals;
-import static org.junit.Assert.assertFalse;
-import static org.junit.Assert.assertTrue;
-=======
 import java.lang.reflect.Constructor;
 import java.lang.reflect.Modifier;
->>>>>>> 652ecad8
 
 public class TestStringUtilities
 {
@@ -33,16 +23,6 @@
     @Test
     public void testIsEmpty()
     {
-<<<<<<< HEAD
-        assertTrue(StringUtilities.isEmpty(null));
-        assertFalse(StringUtilities.hasContent(null));
-        assertEquals(0, StringUtilities.trimLength(null));
-        assertTrue(StringUtilities.equalsIgnoreCaseWithTrim("abc", " Abc "));
-        assertTrue(StringUtilities.equalsWithTrim("abc", " abc "));
-        assertEquals("1A", StringUtilities.encode(new byte[]{0x1A}));
-        assertArrayEquals(new byte[]{0x1A}, StringUtilities.decode("1A"));
-        assertEquals(2, StringUtilities.count("abcabc", 'a'));
-=======
         Assert.assertTrue(StringUtilities.isEmpty(null));
         Assert.assertTrue(StringUtilities.isEmpty(""));
         Assert.assertFalse(StringUtilities.isEmpty("foo"));
@@ -64,7 +44,6 @@
         Assert.assertTrue(StringUtilities.equalsIgnoreCaseWithTrim("abc", " Abc "));
         Assert.assertTrue(StringUtilities.equalsWithTrim("abc", " abc "));
         Assert.assertEquals(2, StringUtilities.count("abcabc", 'a'));
->>>>>>> 652ecad8
     }
 
     @Test
@@ -125,74 +104,41 @@
     @Test
     public void testEquals()
     {
-<<<<<<< HEAD
-        assertTrue(StringUtilities.equals(null, null));
-=======
         Assert.assertTrue(StringUtilities.equals(null, null));
         Assert.assertFalse(StringUtilities.equals(null, ""));
         Assert.assertFalse(StringUtilities.equals("", null));
         Assert.assertFalse(StringUtilities.equals("foo", "bar"));
         Assert.assertFalse(StringUtilities.equals("Foo", "foo"));
         Assert.assertTrue(StringUtilities.equals("foo", "foo"));
->>>>>>> 652ecad8
     }
 
     @Test
     public void testEqualsIgnoreCase()
     {
-<<<<<<< HEAD
-        assertTrue(StringUtilities.equalsIgnoreCase(null, null));
-=======
         Assert.assertTrue(StringUtilities.equalsIgnoreCase(null, null));
         Assert.assertFalse(StringUtilities.equalsIgnoreCase(null, ""));
         Assert.assertFalse(StringUtilities.equalsIgnoreCase("", null));
         Assert.assertFalse(StringUtilities.equalsIgnoreCase("foo", "bar"));
         Assert.assertTrue(StringUtilities.equalsIgnoreCase("Foo", "foo"));
         Assert.assertTrue(StringUtilities.equalsIgnoreCase("foo", "foo"));
->>>>>>> 652ecad8
     }
 
 
     @Test
     public void testLastIndexOf()
     {
-<<<<<<< HEAD
-        assertEquals(-1, StringUtilities.lastIndexOf(null, 'a'));
-=======
         Assert.assertEquals(-1, StringUtilities.lastIndexOf(null, 'a'));
         Assert.assertEquals(-1, StringUtilities.lastIndexOf("foo", 'a'));
         Assert.assertEquals(1, StringUtilities.lastIndexOf("bar", 'a'));
->>>>>>> 652ecad8
     }
 
     @Test
-    public void testLength()
-    {
-        assertEquals(0, StringUtilities.length(""));
-        assertEquals(0, StringUtilities.length(null));
-        assertEquals(3, StringUtilities.length("abc"));
+    public void testLength() {
+        Assert.assertEquals(0, StringUtilities.length(""));
+        Assert.assertEquals(0, StringUtilities.length(null));
+        Assert.assertEquals(3, StringUtilities.length("abc"));
     }
 
-<<<<<<< HEAD
-    @Test
-    public void testLevenshtein()
-    {
-        assertEquals(3, StringUtilities.levenshteinDistance("example", "samples"));
-        assertEquals(6, StringUtilities.levenshteinDistance("sturgeon", "urgently"));
-        assertEquals(6, StringUtilities.levenshteinDistance("levenshtein", "frankenstein"));
-        assertEquals(5, StringUtilities.levenshteinDistance("distance", "difference"));
-        assertEquals(7, StringUtilities.levenshteinDistance("java was neat", "scala is great"));
-        assertEquals(0, StringUtilities.levenshteinDistance(null, ""));
-        assertEquals(0, StringUtilities.levenshteinDistance("", null));
-        assertEquals(0, StringUtilities.levenshteinDistance(null, null));
-        assertEquals(0, StringUtilities.levenshteinDistance("", ""));
-        assertEquals(1, StringUtilities.levenshteinDistance(null, "1"));
-        assertEquals(1, StringUtilities.levenshteinDistance("1", null));
-        assertEquals(1, StringUtilities.levenshteinDistance("", "1"));
-        assertEquals(1, StringUtilities.levenshteinDistance("1", ""));
-        assertEquals(3, StringUtilities.levenshteinDistance("schill", "thrill"));
-        assertEquals(2, StringUtilities.levenshteinDistance("abcdef", "bcdefa"));
-=======
     @Test(expected=IllegalArgumentException.class)
     public void testGetBytesWithInvalidEncoding() {
         StringUtilities.getBytes("foo", "foo");
@@ -201,48 +147,6 @@
     @Test
     public void testGetBytes() {
         Assert.assertArrayEquals(new byte[] {102, 111, 111}, StringUtilities.getBytes("foo", "UTF-8"));
->>>>>>> 652ecad8
     }
 
-    @Test
-    public void testDamerauLevenshtein() throws Exception
-    {
-        assertEquals(3, StringUtilities.damerauLevenshteinDistance("example", "samples"));
-        assertEquals(6, StringUtilities.damerauLevenshteinDistance("sturgeon", "urgently"));
-        assertEquals(6, StringUtilities.damerauLevenshteinDistance("levenshtein", "frankenstein"));
-        assertEquals(5, StringUtilities.damerauLevenshteinDistance("distance", "difference"));
-        assertEquals(9, StringUtilities.damerauLevenshteinDistance("java was neat", "groovy is great"));
-        assertEquals(0, StringUtilities.damerauLevenshteinDistance(null, ""));
-        assertEquals(0, StringUtilities.damerauLevenshteinDistance("", null));
-        assertEquals(0, StringUtilities.damerauLevenshteinDistance(null, null));
-        assertEquals(0, StringUtilities.damerauLevenshteinDistance("", ""));
-        assertEquals(1, StringUtilities.damerauLevenshteinDistance(null, "1"));
-        assertEquals(1, StringUtilities.damerauLevenshteinDistance("1", null));
-        assertEquals(1, StringUtilities.damerauLevenshteinDistance("", "1"));
-        assertEquals(1, StringUtilities.damerauLevenshteinDistance("1", ""));
-        assertEquals(3, StringUtilities.damerauLevenshteinDistance("schill", "thrill"));
-        assertEquals(2, StringUtilities.damerauLevenshteinDistance("abcdef", "bcdefa"));
-
-        int d1 = StringUtilities.levenshteinDistance("neat", "naet");
-        int d2 = StringUtilities.damerauLevenshteinDistance("neat", "naet");
-        assertEquals(d1, 2);
-        assertEquals(d2, 1);
-    }
-
-    @Test
-    public void testRandomString()
-    {
-        Random random = new Random(42);
-        Set<String> strings = new TreeSet<String>();
-        for (int i=0; i < 100000; i++)
-        {
-            String s = StringUtilities.getRandomString(random, 3, 9);
-            strings.add(s);
-        }
-
-        for (String s : strings)
-        {
-            assertTrue(s.length() >= 3 && s.length() <= 9);
-        }
-    }
 }