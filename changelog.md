--- conflicted
+++ resolved
@@ -7,6 +7,7 @@
 > * `ArrayUtilities` - new APIs `isNotEmpty`, `nullToEmpty`, and `lastIndexOf`; improved `createArray`, `removeItem`, `addItem`, `indexOf`, `contains`, and `toArray`
 > * `ClassUtilities` - safer class loading fallback, improved inner class instantiation and updated Javadocs
 > * `CollectionConversions.arrayToCollection` now returns a type-safe collection
+> * `CompactMap.getConfig()` returns the library default compact size for legacy subclasses.
 > * `ConcurrentHashMapNullSafe` - fixed race condition in `computeIfAbsent` and added constructor to specify concurrency level.
 > * `StringConversions.toSqlDate` now preserves the time zone from ISO date strings instead of using the JVM default.
 > * `ConcurrentList` is now `final`, implements `Serializable` and `RandomAccess`, and uses a fair `ReentrantReadWriteLock` for balanced thread scheduling.
@@ -43,12 +44,6 @@
 > * Explicitly set versions for `maven-resources-plugin`, `maven-install-plugin`, and `maven-deploy-plugin` to avoid Maven 4 compatibility warnings
 > * Added Javadoc for several public APIs where it was missing.  Should be 100% now.
 > * JUnits added for all public APIs that did not have them (no longer relying on json-io to "cover" them). Should be 100% now.
-<<<<<<< HEAD
-> * `ConverterLegacyApiTest` now creates `java.sql.Date` with `valueOf()` to avoid timezone shifts.
-> * Added unit tests for `CompactCIHashMap`.
-> * `CompactMap.getConfig()` returns the library default compact size for legacy subclasses.
-=======
->>>>>>> 6ede281f
 #### 3.3.2 JDK 24+ Support
 > * `LRUCache` - `getCapacity()` API added so you can query/determine capacity of an `LRUCache` instance after it has been created.
 > * `SystemUtilities.currentJdkMajorVersion()` added to provide JDK8 thru JDK24 compatible way to get the JDK/JRE major version.
