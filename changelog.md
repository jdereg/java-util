### Revision History
#### 3.8.0 (Unreleased)
<<<<<<< HEAD
> * **TEST FIX**: Stabilized `ConcurrentListIteratorTest.testReadFailsGracefullyWhenConcurrentRemoveShrinksList` by
>   using a latch to reliably detect the expected exception under heavy load

=======
>>>>>>> 25e03846
#### 3.7.0
> * **MAJOR FEATURE**: Enhanced `MultiKeyMap` with N-dimensional array expansion support:
>   * **N-Dimensional Array Expansion**: Nested arrays of any depth are automatically flattened recursively into multi-keys with sentinel preservation
>   * **Visual Notation**: `{{"a", "b"}, {"c", "d"}} → [SENTINELS, DN, "a", "b", UP, DN, "c", "d", UP]` - powerful structural preservation
>   * **Iterative Processing**: Uses stack-based approach to avoid recursion limits with deeply nested arrays
>   * **Universal Support**: Works with jagged arrays, mixed types, null elements, and empty sub-arrays
>   * **API Consistency**: Full support across all MultiKeyMap APIs (put/get/containsKey/remove and putMultiKey/getMultiKey/removeMultiKey/containsMultiKey)
>   * **Comprehensive Testing**: 13 test cases covering 2D/3D arrays, mixed types, jagged arrays, deep nesting, and edge cases
> * **SECURITY ENHANCEMENT**: Enhanced `TrackingMap` with SHA-1 based key tracking to eliminate array component ambiguity:
>   * **Ambiguity Resolution**: Different array structures `[[a,b],[c,d]]` vs `[a,b,c,d]` now track distinctly using SHA-1 hashes
>   * **Structural Sentinels**: Added `LEVEL_DOWN`/`LEVEL_UP`/`HAS_SENTINELS` objects to preserve array nesting information
>   * **Hash-Based Tracking**: Multi-dimensional arrays tracked via SHA-1 hash of expanded sentinel structure
>   * **Performance Optimized**: O(1) sentinel detection using `HAS_SENTINELS` flag, shorter string representations for speed
>   * **Clean APIs**: `MultiKeyMap.get1DKey()` and `computeSHA1Hash()` provide focused functionality for TrackingMap
> * **API ENHANCEMENT**: Updated `MultiKeyMap` varargs method names for disambiguation:
>   * **Renamed Methods**: `put()` → `putMultiKey()`, `get()` → `getMultiKey()`, `remove()` → `removeMultiKey()`, `containsKey()` → `containsMultiKey()`
>   * **Backward Compatibility**: Standard Map interface methods (single key) remain unchanged
>   * **Documentation Updated**: README.md, userguide.md, and Javadoc all reflect correct API usage
> * **ENUM SIMPLIFICATION**: Streamlined `MultiKeyMap.CollectionKeyMode` from 3 to 2 values:
>   * **Simplified Options**: `COLLECTIONS_EXPANDED` (default) and `COLLECTIONS_NOT_EXPANDED`
>   * **Clear Behavior**: Arrays are ALWAYS expanded regardless of setting; enum only affects Collections
>   * **Constructor Support**: Enhanced constructors to accept `CollectionKeyMode` parameter for configuration
>   * **Documentation Clarity**: Updated all documentation to reflect simplified enum behavior
> * **BUG FIX**: Fixed `ConcurrentListConcurrencyTest.testConcurrentQueueOperations` timing issue:
>   * **Flaky Test Resolution**: Updated test expectations to accommodate realistic concurrent producer/consumer timing variations
>   * **Race Condition**: Test was expecting perfect 100% consumption rate in concurrent scenario, but timing variations meant some `pollFirst()` calls returned null
>   * **Improved Validation**: Now validates ≥90% consumption rate and empty queue state, which properly tests ConcurrentList functionality
>   * **No Functional Changes**: This was a test-only fix; ConcurrentList behavior remains unchanged and correct
> * **PROCESS IMPROVEMENT**: Enhanced deployment pipeline with updated Maven Sonatype publishing process
> * **PERFORMANCE**: Optimized test execution by disabling compilation for faster test cycles during development
> * **TEST FIX**: Stabilized `ConcurrentListIteratorTest.testReadFailsGracefullyWhenConcurrentRemoveShrinksList`
>   * Used a latch to reliably detect the expected exception under heavy load
#### 3.6.0
> * **MAJOR FEATURE**: Added many additional types to `Converter`, expanding conversion capability (1,700+ total conversion pairs):
>   * **Atomic Arrays**: Added full bidirectional conversion support for `AtomicIntegerArray`, `AtomicLongArray`, and `AtomicReferenceArray`
>   * **NIO Buffers**: Added complete bridge system for all NIO buffer types (`IntBuffer`, `LongBuffer`, `FloatBuffer`, `DoubleBuffer`, `ShortBuffer`) with existing `ByteBuffer` and `CharBuffer`
>   * **BitSet Integration**: Added intelligent `BitSet` conversion support with bridges to `boolean[]` (bit values), `int[]` (set bit indices), and `byte[]` (raw representation)
>   * **Stream API**: Added bidirectional conversion support for `IntStream`, `LongStream`, and `DoubleStream` primitive streams
>   * **Universal Array Access**: Each array-like type now has access to the entire universal array conversion ecosystem - for example, `AtomicIntegerArray` → `int[]` → `Color` works seamlessly
>   * **Performance Optimized**: All bridges use efficient extraction/creation patterns with minimal overhead
>   * Removed redundant array surrogate pairs that were duplicating universal array system functionality
>   * **MutliKeyMap** - Yes, a MultiKeyMap that supports n-keys, creates no heap pressure for get() { no allocations (new) within get() execution path}, full thread-safety for all operations.
> * **ARCHITECTURE IMPROVEMENT**: Enhanced `addConversion()` method with comprehensive primitive/wrapper support:
>   * When adding a conversion involving primitive or wrapper types, the system now automatically creates ALL relevant combinations
>   * Example: `addConversion(UUID.class, Boolean.class, converter)` now creates entries for both `(UUID, Boolean)` and `(UUID, boolean)`
>   * Eliminates runtime double-lookup overhead in favor of storage-time enumeration for better performance
>   * Ensures seamless primitive/wrapper interoperability in user-defined conversions
>   * **Code Simplification**: Refactored implementation to leverage existing `ClassUtilities` methods, reducing complexity while maintaining identical functionality
> * **API ENHANCEMENT**: Added `ClassUtilities.toPrimitiveClass()` method as complement to existing `toPrimitiveWrapperClass()`:
>   * Converts wrapper classes to their corresponding primitive classes (e.g., `Integer.class` → `int.class`)
> * `ConcurrentList` now uses chunked atomic buckets for lock-free deque operations. See userguide for architecture diagram and capabilities table
>   * Returns the same class if not a wrapper type, ensuring safe usage for any class
>   * Leverages optimized `ClassValueMap` caching for high-performance lookups
>   * Centralizes primitive/wrapper conversion logic in `ClassUtilities` for consistency across java-util
> * **BUG FIX**: Fixed time conversion precision inconsistencies in `Converter` for consistent long conversion behavior:
>   * **Consistency Fix**: All time classes now consistently convert to/from `long` using **millisecond precision** (eliminates mixed millisecond/nanosecond behavior)
>   * **Universal Rule**: `Duration` → long, `Instant` → long, `LocalTime` → long now all return milliseconds for predictable behavior
>   * **Round-trip Compatibility**: Long ↔ time class conversions are now fully round-trip compatible with consistent precision
>   * **BigInteger Unchanged**: BigInteger conversions continue to use precision-based rules (legacy classes = millis, modern classes = nanos)
>   * **Feature Options**: Added configurable precision control for advanced use cases requiring nanosecond precision:
>     * System properties: `cedarsoftware.converter.modern.time.long.precision`, `cedarsoftware.converter.duration.long.precision`, `cedarsoftware.converter.localtime.long.precision`
>     * Per-instance options via `ConverterOptions.getCustomOption()` - see [Time Conversion Documentation](userguide.md#time-conversion-precision-rules) for details
>   * **Impact**: Minimal - fixes inconsistent behavior and provides migration path through feature options
>   * **Rationale**: Eliminates confusion from mixed precision behavior and provides simple, memorable conversion rules
> * Added `computeIfAbsent` support to `MultiKeyMap` for lazy value population
> * Added `putIfAbsent` support to `MultiKeyMap` for atomic insert when key is missing or mapped to null
> * Expanded `MultiKeyMap` to fully implement `ConcurrentMap`: added `computeIfPresent`, `compute`, `replace`, and `remove(key,value)`
> * Fixed stripe locking in `MultiKeyMap` to consistently use `ReentrantLock`
> * **Feature Enhancements**:
>   * Supports conversion from String formats: hex colors (`#FF0000`, `FF0000`), named colors (`red`, `blue`, etc.), `rgb(r,g,b)`, and `rgba(r,g,b,a)` formats
>   * Supports conversion from Map format using keys: `red`, `green`, `blue`, `alpha`, `rgb`, `color`, and `value`
>   * Supports conversion from Map format using short keys: `r`, `g`, `b`, and `a` for compact representation
>   * Supports conversion from int arrays: `[r,g,b]` and `[r,g,b,a]` formats with validation
>   * Supports conversion from numeric types: Integer/Long packed RGB/ARGB values
>   * Supports conversion to all above formats with proper round-trip compatibility
>   * Values are converted through `converter.convert()` allowing String, AtomicInteger, Double, etc. as color component values
>   * Added comprehensive test coverage with 38 test methods covering all conversion scenarios
>   * Eliminates need for custom Color factories in json-io and other serialization libraries
>   * The static `Converter.getInstance()` method remains available for accessing the default shared instance
> * **Security Enhancement**: Fixed critical security vulnerabilities in `CompactMap` dynamic code generation:
>   * Added strict input sanitization to prevent code injection attacks in class name generation
>   * Fixed memory leak by using `WeakReference` for generated class caching to allow garbage collection
>   * Fixed race condition in class generation by ensuring consistent OSGi/JPMS-aware ClassLoader usage
>   * Enhanced input validation in `Builder` methods with comprehensive null checks and range validation
>   * Improved resource management during compilation with proper exception handling
> * **Security Enhancement**: Fixed critical security issues in `ClassUtilities`:
>   * Added strict security checks for unsafe instantiation with `RuntimePermission` validation
>   * Enhanced reflection security in `trySetAccessible()` to not suppress `SecurityExceptions`
>   * Updated deprecated `SecurityManager` usage for Java 17+ compatibility with graceful fallback
> * **Security Enhancement**: Fixed critical security vulnerabilities in `ReflectionUtils`:
>   * Added `ReflectPermission` security checks to prevent unrestricted method invocation in `call()` methods
>   * Created `secureSetAccessible()` wrapper to prevent access control bypass attacks
>   * Fixed cache poisoning vulnerabilities by using object identity (`System.identityHashCode`) instead of string-based cache keys
>   * Updated all cache key classes to use tamper-proof object identity comparison for security
>   * Enhanced security boundary enforcement across all reflection operations
> * **Security Enhancement**: Fixed critical security vulnerabilities in `DateUtilities`:
>   * Fixed Regular Expression Denial of Service (ReDoS) vulnerability by simplifying complex regex patterns
>   * Eliminated nested quantifiers and complex alternations that could cause catastrophic backtracking
>   * Fixed thread safety issue by making month names map immutable using `Collections.unmodifiableMap()`
>   * Added comprehensive input validation with bounds checking for all numeric parsing operations
>   * Enhanced error messages with specific field names and valid ranges for better debugging
> * **Security Enhancement**: Fixed critical SSL certificate bypass vulnerability in `UrlUtilities`:
>   * Added comprehensive security warnings to `NAIVE_TRUST_MANAGER` and `NAIVE_VERIFIER` highlighting the security risks
>   * Deprecated dangerous SSL bypass methods with clear documentation of vulnerabilities and safer alternatives
>   * Fixed `getAcceptedIssuers()` to return empty array instead of null for improved security
>   * Added runtime logging when SSL certificate validation is disabled to warn of security risks
>   * Enhanced JUnit test coverage to verify security fixes and validate proper warning behavior
> * **Security Enhancement**: Fixed ReDoS vulnerability in `DateUtilities` regex patterns:
>   * Limited timezone pattern repetition to prevent catastrophic backtracking (max 50 characters)
>   * Limited nanosecond precision to 1-9 digits to prevent infinite repetition attacks
>   * Added comprehensive ReDoS protection tests to verify malicious inputs complete quickly
>   * Preserved all existing DateUtilities functionality (187/187 tests pass)
>   * Conservative fix maintains exact capture group structure for API compatibility
> * **Security Enhancement**: Fixed thread safety vulnerability in `DateUtilities` timezone mappings:
>   * Made `ABBREVIATION_TO_TIMEZONE` map immutable using `Collections.unmodifiableMap()`
>   * Used `ConcurrentHashMap` during initialization for thread-safe construction
>   * Prevents external modification that could corrupt timezone resolution
>   * Eliminates potential race conditions in multi-threaded timezone lookups
>   * Added comprehensive thread safety tests to verify concurrent access protection
> * **Performance Optimization**: Optimized `CollectionUtilities` APIs:
>   * Pre-size collections in `listOf()`/`setOf()` to avoid resizing overhead
>   * Replace `Collections.addAll()` with direct loops for better performance
>   * Use `Collections.emptySet`/`emptyList` instead of creating new instances
>   * Updated codebase to use consistent collection APIs (`CollectionUtilities.setOf()` vs `Arrays.asList()`)
> * **Performance Optimization**: Enhanced `CaseInsensitiveMap` efficiency:
>   * Fixed thread safety issues in cache management with `AtomicReference`
>   * Optimized `retainAll()` to avoid size() anti-pattern (O(1) vs potentially O(n))
>   * Added `StringUtilities.containsIgnoreCase()` method with optimized `regionMatches` performance
>   * Updated `CaseInsensitiveMap` to use new `containsIgnoreCase` instead of double `toLowerCase()`
> * **Performance Optimization**: Enhanced `DateUtilities` efficiency:
>   * Optimized timezone resolution to avoid unnecessary string object creation in hot path
>   * Only create uppercase strings for timezone lookups when needed, reducing memory allocation overhead
>   * Improved timezone abbreviation lookup performance by checking exact match first
> * **Security Enhancement**: Fixed timezone handling security boundary issues in `DateUtilities`:
>   * Added control character validation to prevent null bytes and control characters in timezone strings
>   * Enhanced exception information sanitization to prevent information disclosure
>   * Improved error handling with truncated error messages for security
>   * Preserved API compatibility by maintaining `ZoneRulesException` and `DateTimeException` for existing test expectations
>   * Added case-insensitive GMT handling and additional validation of system-returned timezone IDs
> * **Code Quality**: Enhanced `ArrayUtilities` and `ByteUtilities`:
>   * Fixed generic type safety in `EMPTY_CLASS_ARRAY` using `Class<?>[0]`
>   * Added bounds validation to `ByteUtilities.isGzipped(offset)` to prevent `ArrayIndexOutOfBoundsException`
>   * Added time complexity documentation to `ArrayUtilities.removeItem()` method (O(n))
>   * Improved documentation for null handling and method contracts
> * **Performance Optimization**: Replaced inefficient `String.matches()` with pre-compiled regex patterns in `ClassUtilities`
> * Updated a few more spots where internal reflection updated `ReflectionUtils` caching for better performance.
> * **Performance Enhancement**: Added concurrent performance optimizations to `CaseInsensitiveMap`:
>   * Added `mappingCount()` method for efficient concurrent map size queries
>   * Added bulk parallel operations: `forEach(long, BiConsumer)`, `forEachKey(long, Consumer)`, `forEachValue(long, Consumer)`
>   * Added parallel search operations: `searchKeys(long, Function)`, `searchValues(long, Function)`, `searchEntries(long, Function)`
>   * Added parallel reduce operations: `reduceKeys(long, Function, BinaryOperator)`, `reduceValues(long, Function, BinaryOperator)`, `reduceEntries(long, Function, BinaryOperator)`
>   * Enhanced iterator implementations with concurrent-aware behavior for ConcurrentHashMap backing maps
>   * Optimized for ~95% native ConcurrentHashMap performance while maintaining case-insensitive functionality
>   * Added centralized thread-safe key unwrapping with comprehensive documentation
> * **Enhancement**: Brought `CompactSet` to parity with `CompactMap` for concurrent functionality:
>   * Added `mapType()` method to `CompactSet.Builder` for specifying concurrent backing map types
>   * Added support for `ConcurrentHashMap` and `ConcurrentSkipListSet` backing collections
>   * Enhanced builder pattern to support all concurrent collection types available in `CompactMap`
>   * Maintains automatic size-based transitions while respecting concurrent backing map selection
> * **Enhancement**: Brought `CaseInsensitiveSet` to parity with `CaseInsensitiveMap` concurrent capabilities:
>   * Added `elementCount()` method for efficient concurrent set size queries (delegates to backing map's `mappingCount()`)
>   * Added bulk parallel operations: `forEach(long, Consumer)`, `searchElements(long, Function)`, `reduceElements(long, Function, BinaryOperator)`
>   * Enhanced iterator implementation with concurrent-aware behavior inheriting from backing `CaseInsensitiveMap`
>   * Added `getBackingMap()` method for direct access to underlying `CaseInsensitiveMap` instance
>   * Full feature parity ensures consistent concurrent performance characteristics across case-insensitive collections
> * **Code Quality**: Eliminated all unchecked cast warnings in concurrent null-safe map classes:
>   * Updated `AbstractConcurrentNullSafeMap` method signatures to accept `Object` parameters instead of generic types
>   * Updated `ConcurrentNavigableMapNullSafe` method signatures for type safety compliance
>   * Improved overall type safety without breaking existing API compatibility
>   * Reduced compiler warnings from 15 to 0 across concurrent collection classes
> * **Documentation**: Comprehensive README.md enhancements for professional project presentation:
>   * Added comprehensive badge section with Maven Central, Javadoc, license, and compatibility information
>   * Enhanced Quick Start section with practical code examples for common use cases
>   * Added Performance Benchmarks section showcasing speed improvements and memory efficiency
>   * Created comprehensive Feature Matrix table comparing java-util collections with JDK alternatives
>   * Added Security Features showcase highlighting 70+ security controls and defensive programming practices
>   * Enhanced Integration examples for Spring, Jakarta EE, Spring Boot, and microservices architectures
>   * Extracted Framework Integration Examples to separate `frameworks.md` file with corrected cache constructor examples
> * **Testing**: Added comprehensive test coverage for all new concurrent functionality:
>   * 27 new JUnit tests for `CaseInsensitiveMap` concurrent operations covering thread safety and performance
>   * 15 new JUnit tests for `CompactSet` concurrent functionality and builder pattern enhancements  
>   * 23 new JUnit tests for `CaseInsensitiveSet` concurrent operations and feature parity validation
>   * Added multi-dimensional array conversion test matching README.md example for better documentation accuracy
#### 3.5.0
> * `Converter.getInstance()` exposes the default instance used by the static API
> * `ClassUtilities.newInstance()` accepts `Map` arguments using parameter names and falls back to the no‑arg constructor
> * `Converter.convert()` returns the source when assignment compatible (when no other conversion path is selected)
> * Throwable creation from a `Map` handles aliases and nested causes
> * Jar file is built with `-parameters` flag going forward (increased the jar size by about 10K)
#### 3.4.0
> * `MapUtilities.getUnderlyingMap()` now uses identity comparison to avoid false cycle detection with wrapper maps
> * `ConcurrentNavigableMapNullSafe.pollFirstEntry()` and `pollLastEntry()` now return correct values after removal
> * `UrlInvocationHandler` (deprecated) was finally removed.
> * `ProxyFactory` (deprecated) was finally removed.
> * `withReadLockVoid()` now suppresses exceptions thrown by the provided `Runnable`
> * `SystemUtilities.createTempDirectory()` now returns a canonical path so that
    temporary directories resolve symlinks on macOS and other platforms.
> * Updated inner-class JSON test to match removal of synthetic `this$` fields.
> * Fixed `ExecutorAdditionalTest` to compare canonical paths for cross-platform consistency
> * Fixed `Map.Entry.setValue()` for entries from `ConcurrentNavigableMapNullSafe` and `AbstractConcurrentNullSafeMap` to update the backing map
> * Map.Entry views now fetch values from the backing map so `toString()` and `equals()` reflect updates
> * Fixed test expectation for wrapComparator to place null keys last
> * `Converter` now offers single-argument overloads of `isSimpleTypeConversionSupported`
    and `isConversionSupportedFor` that cache self-type lookups
> * Fixed `TTLCache.purgeExpiredEntries()` NPE when removing expired entries
> * `UrlUtilities` no longer deprecated; certificate validation defaults to on, provides streaming API and configurable timeouts
> * Logging instructions merged into `userguide.md`; README section condensed
> * `ExceptionUtilities` adds private `uncheckedThrow` for rethrowing any `Throwable` unchecked
> * `IOUtilities` and related APIs now throw `IOException` unchecked
#### 3.3.3 LLM inspired updates against the life-long "todo" list.
> * `TTLCache` now recreates its background scheduler if used after `TTLCache.shutdown()`.
> * `SafeSimpleDateFormat.equals()` now correctly handles other `SafeSimpleDateFormat` instances.
> * Manifest cleaned up by removing `Import-Package` entries for `java.sql` and `java.xml`
> * All `System.out` and `System.err` prints replaced with `java.util.logging.Logger` usage.
> * Documentation explains how to route `java.util.logging` output to SLF4J, Logback, or Log4j 2 in the user guide
> * `ArrayUtilities` - new APIs `isNotEmpty`, `nullToEmpty`, and `lastIndexOf`; improved `createArray`, `removeItem`, `addItem`, `indexOf`, `contains`, and `toArray`
> * `ClassUtilities` - safer class loading fallback, improved inner class instantiation and updated Javadocs
> * `CollectionConversions.arrayToCollection` now returns a type-safe collection
> * `CompactMap.getConfig()` returns the library default compact size for legacy subclasses.
> * `ConcurrentHashMapNullSafe` - fixed race condition in `computeIfAbsent` and added constructor to specify concurrency level.
> * `StringConversions.toSqlDate` now preserves the time zone from ISO date strings instead of using the JVM default.
> * `ConcurrentList` is now `final`, implements `Serializable` and `RandomAccess`, and uses a fair `ReentrantReadWriteLock` for balanced thread scheduling.
> * `ConcurrentList.containsAll()` no longer allocates an intermediate `HashSet`.
> * `listIterator(int)` now returns a snapshot-based iterator instead of throwing `UnsupportedOperationException`.
> * `Converter` - factory conversions map made immutable and legacy caching code removed
> * `DateUtilities` uses `BigDecimal` for fractional second conversion, preventing rounding errors with high precision input
> * `EncryptionUtilities` now uses AES-GCM with random IV and PBKDF2-derived keys. Legacy cipher APIs are deprecated. Added SHA-384, SHA3-256, and SHA3-512 hashing support with improved input validation.
> * Documentation for `EncryptionUtilities` updated to list all supported SHA algorithms and note heap buffer usage.
> * `Executor` now uses `ProcessBuilder` with a 60-second timeout and provides an `ExecutionResult` API
> * `IOUtilities` improved: configurable timeouts, `inputStreamToBytes` throws `IOException` with size limit, offset bug fixed in `uncompressBytes`
> * `MathUtilities` now validates inputs for empty arrays and null lists, fixes documentation, and improves numeric parsing performance
> * `ReflectionUtils` cache size is configurable via the `reflection.utils.cache.size` system property, uses
> * `StringUtilities.decode()` now returns `null` when invalid hexadecimal digits are encountered.
> * `StringUtilities.getRandomString()` validates parameters and throws descriptive exceptions.
> * `StringUtilities.count()` uses a reliable substring search algorithm.
> * `StringUtilities.hashCodeIgnoreCase()` updates locale compatibility when the default locale changes.
> * `StringUtilities.commaSeparatedStringToSet()` returns a mutable empty set using `LinkedHashSet`.
> * `StringUtilities` adds `snakeToCamel`, `camelToSnake`, `isNumeric`, `repeat`, `reverse`, `padLeft`, and `padRight` helpers.
> * Constants `FOLDER_SEPARATOR` and `EMPTY` are now immutable (`final`).
> * Deprecated `StringUtilities.createUtf8String(byte[])` removed; use `createUTF8String(byte[])` instead.
> * `SystemUtilities` logs shutdown hook failures, handles missing network interfaces and returns immutable address lists
  `TestUtil.fetchResource`, `MapUtilities.cloneMapOfSets`, and core cache methods.
> * `TrackingMap` - `replaceContents()` replaces the misleading `setWrappedMap()` API. `keysUsed()` now returns an unmodifiable `Set<Object>` and `expungeUnused()` prunes stale keys.
> * Fixed tests for `TrackingMap.replaceContents` and `setWrappedMap` to avoid tracking keys during verification
> * `Unsafe` now obtains the sun.misc.Unsafe instance from the `theUnsafe` field instead of invoking its constructor, preventing JVM crashes during tests
> * `Traverser` supports lazy field collection, improved null-safe class skipping, and better error logging
> * `Traverser` now ignores synthetic fields, preventing traversal into outer class references
> * `Traverser` logs inaccessible fields at `Level.FINEST` instead of printing to STDERR
> * `TypeUtilities.setTypeResolveCache()` validates that the supplied cache is not null and inner `Type` implementations now implement `equals` and `hashCode`
> * `UniqueIdGenerator` uses `java.util.logging` and reduces CPU usage while waiting for the next millisecond
> * Explicitly set versions for `maven-resources-plugin`, `maven-install-plugin`, and `maven-deploy-plugin` to avoid Maven 4 compatibility warnings
> * Added Javadoc for several public APIs where it was missing.  Should be 100% now.
> * JUnits added for all public APIs that did not have them (no longer relying on json-io to "cover" them). Should be 100% now.
> * Custom map types under `com.cedarsoftware.io` allowed for `CompactMap`
#### 3.3.2 JDK 24+ Support
> * `LRUCache` - `getCapacity()` API added so you can query/determine capacity of an `LRUCache` instance after it has been created.
> * `SystemUtilities.currentJdkMajorVersion()` added to provide JDK8 thru JDK24 compatible way to get the JDK/JRE major version.
> * `CompactMap` - When using the builder pattern with the .build() API, it requires being run with a JDK - you will get a clear error if executed on a JRE. Using CompactMap (or static subclass of it like CompactCIHashMap or one of your own) does not have this requirement. The withConfig() and newMap() APIs also expect to execute on a JDK (dynamica compilation).
> * `CompactSet` - Has the same requirements regarding JDK/JRE as CompactMap.
> * Updated tests to support JDK 24+
>   * EST, MST, HST mapped to fixed offsets (‑05:00, ‑07:00, ‑10:00) when the property sun.timezone.ids.oldmapping=true was set
>   * The old‑mapping switch was removed, and the short IDs are now links to region IDs: EST → America/Panama, MST → America/Phoenix, HST → Pacific/Honolulu
#### 3.3.1 New Features and Improvements
> * `CaseInsensitiveMap/Set` compute hashCodes slightly faster because of update to `StringUtilities.hashCodeIgnoreCase().`  It takes advantage of ASCII for Locale's that use Latin characters.
> * `CaseInsensitiveString` inside `CaseInsensitiveMap` implements `CharSequence` and can be used outside `CaseInsensitiveMap` as a case-insensitive but case-retentiative String and passed to methods that take `CharSequence.`
> * `FastReader/FastWriter` - tests added to bring it to 100% Class, Method, Line, and Branch coverage.
> * `FastByteArrayInputStream/FastByteArrayOutputStream` - tests added to bring it to 100% Class, Method, Line, and Branch coverage.
> * `TrackingMap.setWrappedMap()` - added to allow the user to set the wrapped map to a different map.  This is useful for testing purposes.
> * Added tests for CompactCIHashSet, CompactCILinkedSet and CompactLinkedSet constructors.
#### 3.3.0 New Features and Improvements
> * `CompactCIHashSet, CompactCILinkedSet, CompactLinkedSet, CompactCIHashMap, CompactCILinkedMap, CompactLinkedMap` are no longer deprecated. Subclassing `CompactMap` or `CompactSet` is a viable option if you need to serialize the derived class with libraries other than `json-io,` like Jackson, Gson, etc.
> * Added `CharBuffer to Map,` `ByteBuffer to Map,` and vice-versa conversions.
> * `DEFAULT_FIELD_FILTER` in `ReflectionUtils` made public.
> * Bug fix: `FastWriter` missing characters on buffer limit #115 by @ozhelezniak-talend.
#### 3.2.0 New Features and Improvements
> * **Added `getConfig()` and `withConfig()` methods to `CompactMap` and `CompactSet`**
>   - These methods allow easy inspection of `CompactMap/CompactSet` configurations
>   - Provides alternative API for creating a duplicate of a `CompactMap/CompactSet` with the same configuration
>   -  If you decide to use a non-JDK `Map` for the `Map` instance used by `CompactMap`, you are no longer required to have both a default constructor and a constructor that takes an initialize size.**
> * **Deprecated** `shutdown` API on `LRUCache` as it now uses a Daemon thread for the scheduler.  This means that the thread will not prevent the JVM from exiting.
#### 3.1.1
> * [ClassValueMap](userguide.md#classvaluemap) added. High-performance `Map` optimized for ultra-fast `Class` key lookups using JVM-optimized `ClassValue`
> * [ClassValueSet](userguide.md#classvalueset) added. High-performance `Set` optimized for ultra-fast `Class` membership testing using JVM-optimized `ClassValue`
> * Performance improvements: Converter's `convert(),` `isConversionSupported(),` `isSimpleTypeConversion()` are faster via improved caching.
#### 3.1.0
> * [TypeUtilities](userguide.md#typeutilities) added. Advanced Java type introspection and generic resolution utilities.
> * Currency and Pattern support added to Converter.
> * Performance improvements: ClassUtilities caches the results of distance between classes and fetching all supertypes.
> * Bug fix: On certain windows machines, applications would not exit because of non-daenmon thread used for scheduler in LRUCache/TTLCache. Fixed by @kpartlow.
#### 3.0.3
> * `java.sql.Date` conversion - considered a timeless "date", like a birthday, and not shifted due to time zones. Example, `2025-02-07T23:59:59[America/New_York]` coverage effective date, will remain `2025-02-07` when converted to any time zone.
> * `Currency` conversions added (toString, toMap and vice-versa)
> * `Pattern` conversions added (toString, toMap and vice-versa)
> * `YearMonth` conversions added (all date-time types to `YearMonth`)
> * `Year` conversions added (all date-time types to `Year`)
> * `MonthDay` conversions added (all date-time types to `MonthDay`)
> * All Temporal classes, when converted to a Map, will typically use a single String to represent the Temporal object. Uses the ISO 8601 formats for dates, other ISO formats for Currency, etc.
#### 3.0.2
>
> * Conversion test added that ensures all conversions go from instance, to JSON, and JSON, back to instance, through all conversion types supported. `java-util` uses `json-io` as a test dependency only.
> * `Timestamp` conversion improvements (better honoring of nanos) and Timezone is always specified now, so no risk of system default Timezone being used.  Would only use system default timezone if tz not specified, which could only happen if older version sending older format JSON.
#### 3.0.1
> * [ClassUtilities](userguide.md#classutilities) adds
>   * `Set<Class<?>> findLowestCommonSupertypes(Class<?> a, Class<?> b)`
>     * which returns the lowest common anscestor(s) of two classes, excluding `Object.class.`  This is useful for finding the common ancestor of two classes that are not related by inheritance.  Generally, executes in O(n log n) - uses sort internally.  If more than one exists, you can filter the returned Set as you please, favoring classes, interfaces, etc.
>   * `Class<?> findLowestCommonSupertype(Class<?> a, Class<?> b)`
>     * which is a convenience method that calls the above method and then returns the first one in the Set or null.
>   * `boolean haveCommonAncestor(Class<?> a, Class<?> b)`
>     * which returns true if the two classes have a common ancestor (excluding `Object.class`).
>   * `Set<Class<?>> getAllSupertypes(Class<?> clazz)`
>     * which returns all superclasses and interfaces of a class, including itself.  This is useful for finding all the classes and interfaces that a class implements or extends.
> * Moved `Sealable*` test cases to json-io project.
> * Removed remaining usages of deprecated `CompactLinkedMap.`
#### 3.0.0
> * [DeepEquals](userguide.md#deepequals) now outputs the first encountered graph "diff" in the passed in input/output options Map if provided. See userguide for example output.
> * [CompactMap](userguide.md#compactmap) and [CompactSet](userguide.md#compactset) no longer do you need to sublcass for variations.  Use the new builder api.
> * [ClassUtilities](userguide.md#classutilities) added `newInstance()`. Also, `getClassLoader()` works in OSGi, JPMS, and non-modular environments.
> * [Converter](userguide.md#converter) added support for arrays to collections, arrays to arrays (for type difference that can be converted), for n-dimensional arrays.  Collections to arrays and Collections to Collections, also supported nested collections. Arrays and Collections to EnumSet.
> * [ReflectionUtils](userguide.md#reflectionutils) robust caching in all cases, optional `Field` filtering via `Predicate.`
> * [SystemUtilities](userguide.md#systemutilities) added many new APIs.
> * [Traverser](userguide.md#traverser) updated to support passing all fields to visitor, uses lambda for visitor.
> * Should be API compatible with 2.x.x versions.
> * Complete Javadoc upgrade throughout the project.
> * New [User Guide](userguide.md#compactset) added.
#### 2.18.0
> * Fix issue with field access `ClassUtilities.getClassLoader()` when in OSGi environment.  Thank you @ozhelezniak-talend.
> * Added `ClassUtilities.getClassLoader(Class<?> c)` so that class loading was not confined to java-util classloader bundle. Thank you @ozhelezniak-talend.
#### 2.17.0
> * `ClassUtilities.getClassLoader()` added. This will safely return the correct class loader when running in OSGi, JPMS, or neither.
> * `ArrayUtilities.createArray()` added. This method accepts a variable number of arguments and returns them as an array of type `T[].`
> * Fixed bug when converting `Map` containing "time" key (and no `date` nor `zone` keys) with value to `java.sql.Date.`  The millisecond portion was set to 0.
#### 2.16.0
> * `SealableMap, LRUCache,` and `TTLCache` updated to use `ConcurrentHashMapNullSafe` internally, to simplify their implementation, as they no longer have to implement the null-safe work, `ConcurrentHashMapNullSafe` does that for them.
> * Added `ConcurrentNavigableMapNullSafe` and `ConcurrentNavigableSetNullSafe`
> * Allow for `SealableNavigableMap` and `SealableNavigableSet` to handle null
> * Added support for more old timezone names (EDT, PDT, ...)
> * Reverted back to agrona 1.22.0 (testing scope only) because it uses class file format 52, which still works with JDK 1.8
> * Missing comma in OSGI support added in pom.xml file. Thank you @ozhelezniak.
> * `TestGraphComparator.testNewArrayElement` updated to reliable compare results (not depdendent on a Map that could return items in differing order).  Thank you @wtrazs
#### 2.15.0
> * Introducing `TTLCache`: a cache with a configurable minimum Time-To-Live (TTL). Entries expire and are automatically removed after the specified TTL. Optionally, set a `maxSize` to enable Least Recently Used (LRU) eviction. Each `TTLCache` instance can have its own TTL setting, leveraging a shared `ScheduledExecutorService` for efficient resource management. To ensure proper cleanup, call `TTLCache.shutdown()` when your application or service terminates.
> * Introducing `ConcurrentHashMapNullSafe`: a drop-in replacement for `ConcurrentHashMap` that supports `null` keys and values. It uses internal sentinel values to manage `nulls,` providing a seamless experience. This frees users from `null` handling concerns, allowing unrestricted key-value insertion and retrieval.
> * `LRUCache` updated to use a single `ScheduledExecutorService` across all instances, regardless of the individual time settings. Call the static `shutdown()` method on `LRUCache` when your application or service is ending.
#### 2.14.0
> * `ClassUtilities.addPermanentClassAlias()` - add an alias that `.forName()` can use to instantiate class (e.g. "date" for `java.util.Date`)
> * `ClassUtilities.removePermanentClassAlias()` - remove an alias that `.forName()` can no longer use.
> * Updated build plug-in dependencies.
#### 2.13.0
> * `LRUCache` improved garbage collection handling to avoid [gc Nepotism](https://psy-lob-saw.blogspot.com/2016/03/gc-nepotism-and-linked-queues.html?lr=1719181314858) issues by nulling out node references upon eviction. Pointed out by [Ben Manes](https://github.com/ben-manes).
> * Combined `ForkedJoinPool` and `ScheduledExecutorService` into use of only `ScheduledExecutorServive,` which is easier for user.  The user can supply `null` or their own scheduler. In the case of `null`, one will be created and the `shutdown()` method will terminate it.  If the user supplies a `ScheduledExecutorService` it will be *used*, but not shutdown when the `shutdown()` method is called. This allows `LRUCache` to work well in containerized environments.
#### 2.12.0
> * `LRUCache` updated to support both "locking" and "threaded" implementation strategies.
#### 2.11.0
> * `LRUCache` re-written so that it operates in O(1) for `get(),` `put(),` and `remove()` methods without thread contention. When items are placed into (or removed from) the cache, it schedules a cleanup task to trim the cache to its capacity.  This means that it will operate as fast as a `ConcurrentHashMap,` yet shrink to capacity quickly after modifications.
#### 2.10.0
> * Fixed potential memory leak in `LRUCache.`
> * Added `nextPermutation` to `MathUtilities.`
> * Added `size(),`, `isEmpty(),` and `hasContent` to `CollectionUtilities.`
#### 2.9.0
> * Added `SealableList` which provides a `List` (or `List` wrapper) that will make it read-only (sealed) or read-write (unsealed), controllable via a `Supplier<Boolean>.`  This moves the immutability control outside the list and ensures that all views on the `List` respect the sealed-ness.  One master supplier can control the immutability of many collections.
> * Added `SealableSet` similar to SealableList but with `Set` nature.
> * Added `SealableMap` similar to SealableList but with `Map` nature.
> * Added `SealableNavigableSet` similar to SealableList but with `NavigableSet` nature.
> * Added `SealableNavigableMap` similar to SealableList but with `NavigableMap` nature.
> * Updated `ConcurrentList` to support wrapping any `List` and making it thread-safe, including all view APIs: `iterator(),` `listIterator(),` `listIterator(index).` The no-arg constructor creates a `ConcurrentList`  ready-to-go. The constructor that takes a `List` parameter constructor wraps the passed in list and makes it thread-safe.
> * Renamed `ConcurrentHashSet` to `ConcurrentSet.`
#### 2.8.0
> * Added `ClassUtilities.doesOneWrapTheOther()` API so that it is easy to test if one class is wrapping the other.
> * Added `StringBuilder` and `StringBuffer`  to `Strings` to the `Converter.` Eliminates special cases for `.toString()` calls where generalized `convert(src, type)` is being used.
#### 2.7.0
> * Added `ConcurrentList,` which implements a thread-safe `List.` Provides all API support except for `listIterator(),` however, it implements `iterator()` which returns an iterator to a snapshot copy of the `List.`
> * Added `ConcurrentHashSet,` a true `Set` which is a bit easier to use than `ConcurrentSkipListSet,` which as a `NavigableSet` and `SortedSet,` requires each element to be `Comparable.`
> * Performance improvement: On `LRUCache,` removed unnecessary `Collections.SynchronizedMap` surrounding the internal `LinkedHashMap` as the concurrent protection offered by `ReentrantReadWriteLock` is all that is needed.
#### 2.6.0
> * Performance improvement: `Converter` instance creation is faster due to the code no longer copying the static default table.  Overrides are kept in separate variable.
> * New capability added: `MathUtilities.parseToMinimalNumericType()` which will parse a String number into a Long, BigInteger, Double, or BigDecimal, choosing the "smallest" datatype to represent the number without loss of precision.
> * New conversions added to convert from `Map` to `StringBuilder` and `StringBuffer.`
#### 2.5.0
> * pom.xml file updated to support both OSGi Bundle and JPMS Modules.
> * module-info.class resides in the root of the .jar but it is not referenced.
#### 2.4.9
> * Updated to allow the project to be compiled by versions of JDK > 1.8 yet still generate class file format 52 .class files so that they can be executed on JDK 1.8+ and up.
> * Incorporated @AxataDarji GraphComparator changes that reduce cyclomatic code complexity (refactored to smaller methods)
#### 2.4.8
> * Performance improvement: `DeepEquals.deepHashCode()` - now using `IdentityHashMap()` for cycle (visited) detection.
> * Modernization: `UniqueIdGenerator` - updated to use `Lock.lock()` and `Lock.unlock()` instead of `synchronized` keyword.
> * Using json-io 4.14.1 for cloning object in "test" scope, eliminates cycle depedencies when building both json-io and java-util.
#### 2.4.7
> * All 687 conversions supported are now 100% cross-product tested.  Converter test suite is complete.
#### 2.4.6
> * All 686 conversions supported are now 100% cross-product tested.  There will be more exception tests coming.
#### 2.4.5
> * Added `ReflectionUtils.getDeclaredFields()` which gets fields from a `Class`, including an `Enum`, and special handles enum so that system fields are not returned.
#### 2.4.4
> * `Converter` - Enum test added.  683 combinations.
#### 2.4.3
> * `DateUtilities` - now supports timezone offset with seconds component (rarer than seeing a bald eagle in your backyard).
> * `Converter` - many more tests added...682 combinations.
#### 2.4.2
> * Fixed compatibility issues with `StringUtilities.` Method parameters changed from String to CharSequence broke backward compatibility.  Linked jars are bound to method signature at compile time, not at runtime. Added both methods where needed.  Removed methods with "Not" in the name.
> * Fixed compatibility issue with `FastByteArrayOutputStream.` The `.getBuffer()` API was removed in favor of toByteArray(). Now both methods exist, leaving `getBuffer()` for backward compatibility.
> * The Converter "Everything" test updated to track which pairs are tested (fowarded or reverse) and then outputs in order what tests combinations are left to write.
#### 2.4.1
> * `Converter` has had significant expansion in the types that it can convert between, about 670 combinations.  In addition, you can add your own conversions to it as well. Call the `Converter.getSupportedConversions()` to see all the combinations supported.  Also, you can use `Converter` instance-based now, allowing it to have different conversion tables if needed.
> * `DateUtilities` has had performance improvements (> 35%), and adds a new `.parseDate()` API that allows it to return a `ZonedDateTime.` See the updated Javadoc on the class for a complete description of all the formats it supports.  Normally, you do not need to use this class directly, as you can use `Converter` to convert between `Dates`, `Calendars`, and the new Temporal classes like `ZonedDateTime,` `Duration,` `Instance,` as well as Strings.
> * `FastByteArrayOutputStream` updated to match `ByteArrayOutputStream` API. This means that `.getBuffer()` is `.toByteArray()` and `.clear()` is now `.reset().`
> * `FastByteArrayInputStream` added.  Matches `ByteArrayInputStream` API.
> * Bug fix: `SafeSimpleDateFormat` to properly format dates having years with fewer than four digits.
> * Bug fix: SafeSimpleDateFormat .toString(), .hashCode(), and .equals() now delegate to the contain SimpleDataFormat instance.  We recommend using the newer DateTimeFormatter, however, this class works well for Java 1.8+ if needed.
#### 2.4.0
> * Added ClassUtilities.  This class has a method to get the distance between a source and destination class.  It includes support for Classes, multiple inheritance of interfaces, primitives, and class-to-interface, interface-interface, and class to class.
> * Added LRUCache.  This class provides a simple cache API that will evict the least recently used items, once a threshold is met.
#### 2.3.0
> Added
> `FastReader` and `FastWriter.`
>    * `FastReader` can be used instead of the JDK `PushbackReader(BufferedReader)).` It is much faster with no synchronization and combines both.  It also tracks line `[getLine()]`and column `[getCol()]` position monitoring for `0x0a` which it can be queried for.  It also can be queried for the last snippet read: `getLastSnippet().`  Great for showing parsing error messages that accurately point out where a syntax error occurred.  Make sure you use a new instance per each thread.
>    * `FastWriter` can be used instead of the JDK `BufferedWriter` as it has no synchronization.  Make sure you use a new Instance per each thread.
#### 2.2.0
> * Built with JDK 1.8 and runs with JDK 1.8 through JDK 21.
> * The 2.2.x will continue to maintain JDK 1.8.  The 3.0 branch [not yet created] will be JDK11+
> * Added tests to verify that `GraphComparator` and `DeepEquals` do not count sorted order of Sets for equivalency.  It does however, require `Collections` that are not `Sets` to be in order.
#### 2.1.1
> * ReflectionUtils skips static fields, speeding it up and remove runtime warning (field SerialVersionUID).  Supports JDK's up through 21.
#### 2.1.0
> * `DeepEquals.deepEquals(a, b)` compares Sets and Maps without regards to order per the equality spec.
> * Updated all dependent libraries to latest versions as of 16 Sept 2023.
#### 2.0.0
> * Upgraded from Java 8 to Java 11.
> * Updated `ReflectionUtils.getClassNameFromByteCode()` to handle up to Java 17 `class` file format.
#### 1.68.0
> * Fixed: `UniqueIdGenerator` now correctly gets last two digits of ID using 3 attempts - JAVA_UTIL_CLUSTERID (optional), CF_INSTANCE_INDEX, and finally using SecuritRandom for the last two digits.
> * Removed `log4j` in favor of `slf4j` and `logback`.
#### 1.67.0
> * Updated log4j dependencies to version `2.17.1`.
#### 1.66.0
> * Updated log4j dependencies to version `2.17.0`.
#### 1.65.0
> * Bug fix: Options (IGNORE_CUSTOM_EQUALS and ALLOW_STRINGS_TO_MATCH_NUMBERS) were not propagated inside containers\
> * Bug fix: When progagating options the Set of visited ItemsToCompare (or a copy if it) should be passed on to prevent StackOverFlow from occurring.
#### 1.64.0
> * Performance Improvement: `DateUtilities` now using non-greedy matching for regex's within date sub-parts.
> * Performance Improvement: `CompactMap` updated to use non-copying iterator for all non-Sorted Maps.
> * Performance Improvement: `StringUtilities.hashCodeIgnoreCase()` slightly faster - calls JDK method that makes one less call internally.
#### 1.63.0
> * Performance Improvement: Anytime `CompactMap` / `CompactSet` is copied internally, the destination map is pre-sized to correct size, eliminating growing underlying Map more than once.
> * `ReflectionUtils.getConstructor()` added.  Fetches Constructor, caches reflection operation - 2nd+ calls pull from cache.
#### 1.62.0
> * Updated `DateUtilities` to handle sub-seconds precision more robustly.
> * Updated `GraphComparator` to add missing srcValue when MAP_PUT replaces existing value. @marcobjorge
#### 1.61.0
> * `Converter` now supports `LocalDate`, `LocalDateTime`, `ZonedDateTime` to/from `Calendar`, `Date`, `java.sql.Date`, `Timestamp`, `Long`, `BigInteger`, `BigDecimal`, `AtomicLong`, `LocalDate`, `LocalDateTime`, and `ZonedDateTime`.
#### 1.60.0  [Java 1.8+]
> * Updated to require Java 1.8 or newer.
> * `UniqueIdGenerator` will recognize Cloud Foundry `CF_INSTANCE_INDEX`, in addition to `JAVA_UTIL_CLUSTERID` as an environment variable or Java system property.  This will be the last two digits of the generated unique id (making it cluster safe).  Alternatively, the value can be the name of another environment variable (detected by not being parseable as an int), in which case the value of the specified environment variable will be parsed as server id within cluster (value parsed as int, mod 100).
> * Removed a bunch of Javadoc warnings from build.
#### 1.53.0  [Java 1.7+]
> * Updated to consume `log4j 2.13.3` - more secure.
#### 1.52.0
> * `ReflectionUtils` now caches the methods it finds by `ClassLoader` and `Class`.  Earlier, found methods were cached per `Class`. This did not handle the case when multiple `ClassLoaders` were used to load the same class with the same method.  Using `ReflectionUtils` to locate the `foo()` method will find it in `ClassLoaderX.ClassA.foo()` (and cache it as such), and if asked to find it in `ClassLoaderY.ClassA.foo()`, `ReflectionUtils` will not find it in the cache with `ClassLoaderX.ClassA.foo()`, but it will fetch it from `ClassLoaderY.ClassA.foo()` and then cache the method with that `ClassLoader/Class` pairing.
> * `DeepEquals.equals()` was not comparing `BigDecimals` correctly.  If they had different scales but represented the same value, it would return `false`.  Now they are properly compared using `bd1.compareTo(bd2) == 0`.
> * `DeepEquals.equals(x, y, options)` has a new option.  If you add `ALLOW_STRINGS_TO_MATCH_NUMBERS` to the options map, then if a `String` is being compared to a `Number` (or vice-versa), it will convert the `String` to a `BigDecimal` and then attempt to see if the values still match.  If so, then it will continue.  If it could not convert the `String` to a `Number`, or the converted `String` as a `Number` did not match, `false` is returned.
> * `convertToBigDecimal()` now handles very large `longs` and `AtomicLongs` correctly (before it returned `false` if the `longs` were greater than a `double's` max integer representation.)
> * `CompactCIHashSet` and `CompactCILinkedHashSet` now return a new `Map` that is sized to `compactSize() + 1` when switching from internal storage to `HashSet` / `LinkedHashSet` for storage.  This is purely a performance enhancement.
#### 1.51.0
> New Sets:
>    * `CompactCIHashSet` added. This `CompactSet` expands to a case-insensitive `HashSet` when `size() > compactSize()`.
>    * `CompactCILinkedSet` added. This `CompactSet` expands to a case-insensitive `LinkedHashSet` when `size() > compactSize()`.
>    * `CompactLinkedSet` added.  This `CompactSet` expands to a `LinkedHashSet` when `size() > compactSize()`.
>    * `CompactSet` exists. This `CompactSet` expands to a `HashSet` when `size() > compactSize()`.
>
> New Maps:
>    * `CompactCILinkedMap` exists. This `CompactMap` expands to a case-insensitive `LinkedHashMap` when `size() > compactSize()` entries.
>    * `CompactCIHashMap` exists.  This `CompactMap` expands to a case-insensitive `HashMap` when `size() > compactSize()` entries.
>    * `CompactLinkedMap` added.  This `CompactMap` expands to a `LinkedHashMap` when `size() > compactSize()` entries.
>    * `CompactMap` exists.  This `CompactMap` expands to a `HashMap` when `size() > compactSize()` entries.
#### 1.50.0
> * `CompactCIHashMap` added.  This is a `CompactMap` that is case insensitive.  When more than `compactSize()` entries are stored in it (default 50), it uses a `CaseInsenstiveMap` `HashMap` to hold its entries.
> * `CompactCILinkedMap` added.  This is a `CompactMap` that is case insensitive.  When more than `compactSize()` entries are stored in it (default 50), it uses a `CaseInsenstiveMap` `LinkedHashMap` to hold its entries.
> * Bug fix: `CompactMap` `entrySet()` and `keySet()` were not handling the `retainAll()`, `containsAll()`, and `removeAll()` methods case-insensitively when case-insensitivity was activated.
> * `Converter` methods that convert to byte, short, int, and long now accepted String decimal numbers.  The decimal portion is truncated.
#### 1.49.0
> * Added `CompactSet`.  Works similarly to `CompactMap` with single `Object[]` holding elements until it crosses `compactSize()` threshold.
  This `Object[]` is adjusted dynamically as objects are added and removed.
#### 1.48.0
> * Added `char` and `Character` support to `Convert.convert*()`
> * Added full Javadoc to `Converter`.
> * Performance improvement in `Iterator.remove()` for all of `CompactMap's` iterators: `keySet().iterator()`, `entrySet().iterator`, and `values().iterator`.
> * In order to get to 100% code coverage with Jacoco, added more tests for `Converter`, `CaseInsenstiveMap`, and `CompactMap`.
#### 1.47.0
> * `Converter.convert2*()` methods added: If `null` passed in, primitive 'logical zero' is returned. Example: `Converter.convert(null, boolean.class)` returns `false`.
> * `Converter.convertTo*()` methods: if `null` passed in, `null` is returned.  Allows "tri-state" Boolean. Example: `Converter.convert(null, Boolean.class)` returns `null`.
> * `Converter.convert()` converts using `convertTo*()` methods for primitive wrappers, and `convert2*()` methods for primitive classes.
> * `Converter.setNullMode()` removed.
#### 1.46.0
> * `CompactMap` now supports 4 stages of "growth", making it much smaller in memory than nearly any `Map`.  After `0` and `1` entries,
  and between `2` and `compactSize()` entries, the entries in the `Map` are stored in an `Object[]` (using same single member variable).  The
  even elements the 'keys' and the odd elements are the associated 'values'.  This array is dynamically resized to exactly match the number of stored entries.
  When more than `compactSize()` entries are used, the `Map` then uses the `Map` returned from the overrideable `getNewMap()` api to store the entries.
  In all cases, it maintains the underlying behavior of the `Map`.
> * Updated to consume `log4j 2.13.1`
#### 1.45.0
> * `CompactMap` now supports case-insensitivity when using String keys.  By default, it is case sensitive, but you can override the
  `isCaseSensitive()` method and return `false`.  This allows you to return `TreeMap(String.CASE_INSENSITIVE_ORDER)` or `CaseInsensitiveMap`
  from the `getNewMap()` method.  With these overrides, CompactMap is now case insensitive, yet still 'compact.'
> * `Converter.setNullMode(Converter.NULL_PROPER | Converter.NULL_NULL)` added to allow control over how `null` values are converted.
  By default, passing a `null` value into primitive `convert*()` methods returns the primitive form of `0` or `false`.
  If the static method `Converter.setNullMode(Converter.NULL_NULL)` is called it will change the behavior of the primitive
  `convert*()` methods return `null`.
#### 1.44.0
> * `CompactMap` introduced.
  `CompactMap` is a `Map` that strives to reduce memory at all costs while retaining speed that is close to `HashMap's` speed.
  It does this by using only one (1) member variable (of type `Object`) and changing it as the `Map` grows.  It goes from
  single value, to a single `Map Entry`, to an `Object[]`, and finally it uses a `Map` (user defined).  `CompactMap` is
  especially small when `0` or `1` entries are stored in it.  When `size()` is from `2` to `compactSize()`, then entries
  are stored internally in single `Object[]`.  If the `size() > compactSize()` then the entries are stored in a
  regular `Map`.
>  ```
>     // If this key is used and only 1 element then only the value is stored
>     protected K getSingleValueKey() { return "someKey"; }
>
>     // Map you would like it to use when size() > compactSize().  HashMap is default
>     protected abstract Map<K, V> getNewMap();
>
>     // If you want case insensitivity, return true and return new CaseInsensitiveMap or TreeMap(String.CASE_INSENSITIVE_PRDER) from getNewMap()
>     protected boolean isCaseInsensitive() { return false; }        // 1.45.0
>
>     // When size() > than this amount, the Map returned from getNewMap() is used to store elements.
>     protected int compactSize() { return 100; }                    // 1.46.0
>  ```
>    ##### **Empty**
>    This class only has one (1) member variable of type `Object`.  If there are no entries in it, then the value of that
>    member variable takes on a pointer (points to sentinel value.)
>    ##### **One entry**
>    If the entry has a key that matches the value returned from `getSingleValueKey()` then there is no key stored
>    and the internal single member points to the value (still retried with 100% proper Map semantics).
>
>    If the single entry's key does not match the value returned from `getSingleValueKey()` then the internal field points
>    to an internal `Class` `CompactMapEntry` which contains the key and the value (nothing else).  Again, all APIs still operate
>    the same.
>   ##### **2 thru compactSize() entries**
>   In this case, the single member variable points to a single Object[] that contains all the keys and values.  The
>   keys are in the even positions, the values are in the odd positions (1 up from the key).  [0] = key, [1] = value,
>   [2] = next key, [3] = next value, and so on.  The Object[] is dynamically expanded until size() > compactSize(). In
>   addition, it is dynamically shrunk until the size becomes 1, and then it switches to a single Map Entry or a single
>   value.
>
>   ##### **size() > compactSize()**
>   In this case, the single member variable points to a `Map` instance (supplied by `getNewMap()` API that user supplied.)
>   This allows `CompactMap` to work with nearly all `Map` types.
>   This Map supports null for the key and values, as long as the Map returned by getNewMap() supports null keys-values.
#### 1.43.0
> * `CaseInsensitiveMap(Map orig, Map backing)` added for allowing precise control of what `Map` instance is used to back the `CaseInsensitiveMap`.  For example,
>  ```
>    Map originalMap = someMap  // has content already in it
>    Map ciMap1 = new CaseInsensitiveMap(someMap, new TreeMap())  // Control Map type, but not initial capacity
>    Map ciMap2 = new CaseInsensitiveMap(someMap, new HashMap(someMap.size()))    // Control both Map type and initial capacity
>    Map ciMap3 = new CaseInsensitiveMap(someMap, new Object2ObjectOpenHashMap(someMap.size()))   // Control initial capacity and use specialized Map from fast-util.
>  ```
> * `CaseInsensitiveMap.CaseInsensitiveString()` constructor made `public`.
#### 1.42.0
> * `CaseInsensitiveMap.putObject(Object key, Object value)` added for placing objects into typed Maps.
#### 1.41.0
> * `CaseInsensitiveMap.plus()` and `.minus()` added to support `+` and `-` operators in languages like Groovy.
> * `CaseInsenstiveMap.CaseInsensitiveString` (`static` inner Class) is now `public`.
#### 1.40.0
> * Added `ReflectionUtils.getNonOverloadedMethod()` to support reflectively fetching methods with only Class and Method name available.  This implies there is no method overloading.
#### 1.39.0
> * Added `ReflectionUtils.call(bean, methodName, args...)` to allow one-step reflective calls.  See Javadoc for any limitations.
> * Added `ReflectionUtils.call(bean, method, args...)` to allow easy reflective calls.  This version requires obtaining the `Method` instance first.  This approach allows methods with the same name and number of arguments (overloaded) to be called.
> * All `ReflectionUtils.getMethod()` APIs cache reflectively located methods to significantly improve performance when using reflection.
> * The `call()` methods throw the target of the checked `InvocationTargetException`.  The checked `IllegalAccessException` is rethrown wrapped in a RuntimeException.  This allows making reflective calls without having to handle these two checked exceptions directly at the call point. Instead, these exceptions are usually better handled at a high-level in the code.
#### 1.38.0
> * Enhancement: `UniqueIdGenerator` now generates the long ids in monotonically increasing order.  @HonorKnight
> * Enhancement: New API [`getDate(uniqueId)`] added to `UniqueIdGenerator` that when passed an ID that it generated, will return the time down to the millisecond when it was generated.
#### 1.37.0
> * `TestUtil.assertContainsIgnoreCase()` and `TestUtil.checkContainsIgnoreCase()` APIs added.  These are generally used in unit tests to check error messages for key words, in order (as opposed to doing `.contains()` on a string which allows the terms to appear in any order.)
> * Build targets classes in Java 1.7 format, for maximum usability.  The version supported will slowly move up, but only based on necessity allowing for widest use of java-util in as many projects as possible.
#### 1.36.0
> * `Converter.convert()` now bi-directionally supports `Calendar.class`, e.g. Calendar to Date, SqlDate, Timestamp, String, long, BigDecimal, BigInteger, AtomicLong, and vice-versa.
> * `UniqueIdGenerator.getUniqueId19()` is a new API for getting 19 digit unique IDs (a full `long` value)  These are generated at a faster rate (10,000 per millisecond vs. 1,000 per millisecond) than the original (18-digit) API.
> * Hardcore test added for ensuring concurrency correctness with `UniqueIdGenerator`.
> * Javadoc beefed up for `UniqueIdGenerator`.
> * Updated public APIs to have proper support for generic arguments.  For example Class&lt;T&gt;, Map&lt;?, ?&gt;, and so on.  This eliminates type casting on the caller's side.
> * `ExceptionUtilities.getDeepestException()` added.  This API locates the source (deepest) exception.
#### 1.35.0
> * `DeepEquals.deepEquals()`, when comparing `Maps`, the `Map.Entry` type holding the `Map's` entries is no longer considered in equality testing. In the past, a custom Map.Entry instance holding the key and value could cause inquality, which should be ignored.  @AndreyNudko
> * `Converter.convert()` now uses parameterized types so that the return type matches the passed in `Class` parameter.  This eliminates the need to cast the return value of `Converter.convert()`.
> * `MapUtilities.getOrThrow()` added which throws the passed in `Throwable` when the passed in key is not within the `Map`. @ptjuanramos
#### 1.34.2
> * Performance Improvement: `CaseInsensitiveMap`, when created from another `CaseInsensitiveMap`, re-uses the internal `CaseInsensitiveString` keys, which are immutable.
> * Bug fix: `Converter.convertToDate(), Converter.convertToSqlDate(), and Converter.convertToTimestamp()` all threw a `NullPointerException` if the passed in content was an empty String (of 0 or more spaces). When passed in NULL to these APIs, you get back null.  If you passed in empty strings or bad date formats, an IllegalArgumentException is thrown with a message clearly indicating what input failed and why.
#### 1.34.0
> * Enhancement: `DeepEquals.deepEquals(a, b options)` added.  The new options map supports a key `DeepEquals.IGNORE_CUSTOM_EQUALS` which can be set to a Set of String class names.  If any of the encountered classes in the comparison are listed in the Set, and the class has a custom `.equals()` method, it will not be called and instead a `deepEquals()` will be performed.  If the value associated to the `IGNORE_CUSTOM_EQUALS` key is an empty Set, then no custom `.equals()` methods will be called, except those on primitives, primitive wrappers, `Date`, `Class`, and `String`.
#### 1.33.0
> * Bug fix: `DeepEquals.deepEquals(a, b)` could report equivalent unordered `Collections` / `Maps` as not equal if the items in the `Collection` / `Map` had the same hash code.
#### 1.32.0
> * `Converter` updated to expose `convertTo*()` APIs that allow converting to a known type.
#### 1.31.1
> * Renamed `AdjustableFastGZIPOutputStream` to `AdjustableGZIPOutputStream`.
#### 1.31.0
> * Add `AdjustableFastGZIPOutputStream` so that compression level can be adjusted.
#### 1.30.0
> * `ByteArrayOutputStreams` converted to `FastByteArrayOutputStreams` internally.
#### 1.29.0
> * Removed test dependencies on Guava
> * Rounded out APIs on `FastByteArrayOutputStream`
> * Added APIs to `IOUtilities`.
#### 1.28.2
> * Enhancement: `IOUtilities.compressBytes(FastByteArrayOutputStream, FastByteArrayOutputStream)` added.
#### 1.28.1
> * Enhancement: `FastByteArrayOutputStream.getBuffer()` API made public.
#### 1.28.0
> * Enhancement: `FastByteArrayOutputStream` added.  Similar to JDK class, but without `synchronized` and access to inner `byte[]` allowed without duplicating the `byte[]`.
#### 1.27.0
> * Enhancement: `Converter.convert()` now supports `enum` to `String`
#### 1.26.1
> * Bug fix: The internal class `CaseInsensitiveString` did not implement `Comparable` interface correctly.
#### 1.26.0
> * Enhancement: added `getClassNameFromByteCode()` API to `ReflectionUtils`.
#### 1.25.1
> * Enhancement: The Delta object returned by `GraphComparator` implements `Serializable` for those using `ObjectInputStream` / `ObjectOutputStream`.  Provided by @metlaivan (Ivan Metla)
#### 1.25.0
> * Performance improvement: `CaseInsensitiveMap/Set` internally adds `Strings` to `Map` without using `.toLowerCase()` which eliminates creating a temporary copy on the heap of the `String` being added, just to get its lowerCaseValue.
> * Performance improvement: `CaseInsensitiveMap/Set` uses less memory internally by caching the hash code as an `int`, instead of an `Integer`.
> * `StringUtilities.caseInsensitiveHashCode()` API added.  This allows computing a case-insensitive hashcode from a `String` without any object creation (heap usage).
#### 1.24.0
> * `Converter.convert()` - performance improved using class instance comparison versus class `String` name comparison.
> * `CaseInsensitiveMap/Set` - performance improved.  `CaseInsensitiveString` (internal) short-circuits on equality check if hashCode() [cheap runtime cost] is not the same.  Also, all method returning true/false to detect if `Set` or `Map` changed rely on size() instead of contains.
#### 1.23.0
> * `Converter.convert()` API update: When a mutable type (`Date`, `AtomicInteger`, `AtomicLong`, `AtomicBoolean`) is passed in, and the destination type is the same, rather than return the instance passed in, a copy of the instance is returned.
#### 1.22.0
> * Added `GraphComparator` which is used to compute the difference (delta) between two object graphs.  The generated `List` of Delta objects can be 'played' against the source to bring it up to match the target.  Very useful in transaction processing systems.
#### 1.21.0
> * Added `Executor` which is used to execute Operating System commands.  For example, `Executor exector = new Executor(); executor.exec("echo This is handy");  assertEquals("This is handy", executor.getOut().trim());`
> * bug fix: `CaseInsensitiveMap`, when passed a `LinkedHashMap`, was inadvertently using a HashMap instead.
#### 1.20.5
> * `CaseInsensitiveMap` intentionally does not retain 'not modifiability'.
> * `CaseInsensitiveSet` intentionally does not retain 'not modifiability'.
#### 1.20.4
> * Failed release.  Do not use.
#### 1.20.3
> * `TrackingMap` changed so that `get(anyKey)` always marks it as keyRead.  Same for `containsKey(anyKey)`.
> * `CaseInsensitiveMap` has a constructor that takes a `Map`, which allows it to take on the nature of the `Map`, allowing for case-insensitive `ConcurrentHashMap`, sorted `CaseInsensitiveMap`, etc.  The 'Unmodifiable' `Map` nature is intentionally not taken on.  The passed in `Map` is not mutated.
> * `CaseInsensitiveSet` has a constructor that takes a `Collection`, which allows it to take on the nature of the `Collection`, allowing for sorted `CaseInsensitiveSets`.  The 'unmodifiable' `Collection` nature is intentionally not taken on.  The passed in `Set` is not mutated.
#### 1.20.2
> * `TrackingMap` changed so that an existing key associated to null counts as accessed. It is valid for many `Map` types to allow null values to be associated to the key.
> * `TrackingMap.getWrappedMap()` added so that you can fetch the wrapped `Map`.
#### 1.20.1
> * `TrackingMap` changed so that `.put()` does not mark the key as accessed.
#### 1.20.0
> * `TrackingMap` added.  Create this map around any type of Map, and it will track which keys are accessed via .get(), .containsKey(), or .put() (when put overwrites a value already associated to the key).  Provided by @seankellner.
#### 1.19.3
> * Bug fix: `CaseInsensitiveMap.entrySet()` - calling `entry.setValue(k, v)` while iterating the entry set, was not updating the underlying value.  This has been fixed and test case added.
#### 1.19.2
> * The order in which system properties are read versus environment variables via the `SystemUtilities.getExternalVariable()` method has changed.  System properties are checked first, then environment variables.
#### 1.19.1
> * Fixed issue in `DeepEquals.deepEquals()` where a Container type (`Map` or `Collection`) was being compared to a non-container - the result of this comparison was inconsistent.   It is always false if a Container is compared to a non-container type (anywhere within the object graph), regardless of the comparison order A, B versus comparing B, A.
#### 1.19.0
> * `StringUtilities.createUtf8String(byte[])` API added which is used to easily create UTF-8 strings without exception handling code.
> * `StringUtilities.getUtf8Bytes(String s)` API added which returns a byte[] of UTF-8 bytes from the passed in Java String without any exception handling code required.
> * `ByteUtilities.isGzipped(bytes[])` API added which returns true if the `byte[]` represents gzipped data.
> * `IOUtilities.compressBytes(byte[])` API added which returns the gzipped version of the passed in `byte[]` as a `byte[]`
> * `IOUtilities.uncompressBytes(byte[])` API added which returns the original byte[] from the passed in gzipped `byte[]`.
> * JavaDoc issues correct to support Java 1.8 stricter JavaDoc compilation.
#### 1.18.1
> * `UrlUtilities` now allows for per-thread `userAgent` and `referrer` as well as maintains backward compatibility for setting these values globally.
> * `StringUtilities` `getBytes()` and `createString()` now allow null as input, and return null for output for null input.
> * Javadoc updated to remove errors flagged by more stringent Javadoc 1.8 generator.
#### 1.18.0
> * Support added for `Timestamp` in `Converter.convert()`
> * `null` can be passed into `Converter.convert()` for primitive types, and it will return their logical 0 value (0.0f, 0.0d, etc.).  For primitive wrappers, atomics, etc, null will be returned.
> * "" can be passed into `Converter.convert()` and it will set primitives to 0, and the object types (primitive wrappers, dates, atomics) to null.  `String` will be set to "".
#### 1.17.1
> * Added full support for `AtomicBoolean`, `AtomicInteger`, and `AtomicLong` to `Converter.convert(value, AtomicXXX)`.  Any reasonable value can be converted to/from these, including Strings, Dates (`AtomicLong`), all `Number` types.
> * `IOUtilities.flush()` now supports `XMLStreamWriter`
#### 1.17.0
> * `UIUtilities.close()` now supports `XMLStreamReader` and `XMLStreamWriter` in addition to `Closeable`.
> * `Converter.convert(value, type)` - a value of null is supported for the numeric types, boolean, and the atomics - in which case it returns their "zero" value and false for boolean.  For date and String return values, a null input will return null.  The `type` parameter must not be null.
#### 1.16.1
> * In `Converter.convert(value, type)`, the value is trimmed of leading / trailing white-space if it is a String and the type is a `Number`.
#### 1.16.0
> * Added `Converter.convert()` API.  Allows converting instances of one type to another.  Handles all primitives, primitive wrappers, `Date`, `java.sql.Date`, `String`, `BigDecimal`,  `BigInteger`, `AtomicInteger`, `AtomicLong`, and `AtomicBoolean`.  Additionally, input (from) argument accepts `Calendar`.
> * Added static `getDateFormat()` to `SafeSimpleDateFormat` for quick access to thread local formatter (per format `String`).
#### 1.15.0
> * Switched to use Log4J2 () for logging.
#### 1.14.1
> * bug fix: `CaseInsensitiveMap.keySet()` was only initializing the iterator once.  If `keySet()` was called a 2nd time, it would no longer work.
#### 1.14.0
> * bug fix: `CaseInsensitiveSet()`, the return value for `addAll()`, `returnAll()`, and `retainAll()` was wrong in some cases.
#### 1.13.3
> * `EncryptionUtilities` - Added byte[] APIs.  Makes it easy to encrypt/decrypt `byte[]` data.
> * `pom.xml` had extraneous characters inadvertently added to the file - these are removed.
> * 1.13.1 & 13.12 - issues with sonatype
#### 1.13.0
> * `DateUtilities` - Day of week allowed (properly ignored).
> * `DateUtilities` - First (st), second (nd), third (rd), and fourth (th) ... supported.
> * `DateUtilities` - The default toString() standard date / time displayed by the JVM is now supported as a parseable format.
> * `DateUtilities` - Extra whitespace can exist within the date string.
> * `DateUtilities` - Full time zone support added.
> * `DateUtilities` - The date (or date time) is expected to be in isolation. Whitespace on either end is fine, however, once the date time is parsed from the string, no other content can be left (prevents accidently parsing dates from dates embedded in text).
> * `UrlUtilities` - Removed proxy from calls to `URLUtilities`.  These are now done through the JVM.
#### 1.12.0
> * `UniqueIdGenerator` uses 99 as the cluster id when the JAVA_UTIL_CLUSTERID environment variable or System property is not available.  This speeds up execution on developer's environments when they do not specify `JAVA_UTIL_CLUSTERID`.
> * All the 1.11.x features rolled up.
#### 1.11.3
> * `UrlUtilities` - separated out call that resolves `res://` to a public API to allow for wider use.
#### 1.11.2
> * Updated so headers can be set individually by the strategy (`UrlInvocationHandler`)
> * `InvocationHandler` set to always uses `POST` method to allow additional `HTTP` headers.
#### 1.11.1
> * Better IPv6 support (`UniqueIdGenerator`)
> * Fixed `UrlUtilities.getContentFromUrl()` (`byte[]`) no longer setting up `SSLFactory` when `HTTP` protocol used.
#### 1.11.0
> * `UrlInvocationHandler`, `UrlInvocationStrategy` - Updated to allow more generalized usage. Pass in your implementation of `UrlInvocationStrategy` which allows you to set the number of retry attempts, fill out the URL pattern, set up the POST data, and optionally set/get cookies.
> * Removed dependency on json-io.  Only remaining dependency is Apache commons-logging.
#### 1.10.0
> * Issue #3 fixed: `DeepEquals.deepEquals()` allows similar `Map` (or `Collection`) types to be compared without returning 'not equals' (false).  Example, `HashMap` and `LinkedHashMap` are compared on contents only.  However, compare a `SortedSet` (like `TreeMap`) to `HashMap` would fail unless the Map keys are in the same iterative order.
> * Tests added for `UrlUtilities`
> * Tests added for `Traverser`
#### 1.9.2
> * Added wildcard to regex pattern to `StringUtilities`.  This API turns a DOS-like wildcard pattern (where  * matches anything and ? matches a single character) into a regex pattern useful in `String.matches()` API.
#### 1.9.1
> * Floating-point allow difference by epsilon value (currently hard-coded on `DeepEquals`.  Will likely be optional parameter in future version).
#### 1.9.0
> * `MathUtilities` added.  Currently, variable length `minimum(arg0, arg1, ... argn)` and `maximum()` functions added.  Available for `long`, `double`, `BigInteger`, and `BigDecimal`.   These cover the smaller types.
> * `CaseInsensitiveMap` and `CaseInsensitiveSet` `keySet()` and `entrySet()` are faster as they do not make a copy of the entries.  Internally, `CaseInsensitiveString` caches it's hash, speeding up repeated access.
> * `StringUtilities levenshtein()` and `damerauLevenshtein()` added to compute edit length.  See Wikipedia to understand of the difference between these two algorithms.  Currently recommend using `levenshtein()` as it uses less memory.
> * The Set returned from the `CaseInsensitiveMap.entrySet()` now contains mutable entry's (value-side). It had been using an immutable entry, which disallowed modification of the value-side during entry walk.
#### 1.8.4
> * `UrlUtilities`, fixed issue where the default settings for the connection were changed, not the settings on the actual connection.
#### 1.8.3
> * `ReflectionUtilities` has new `getClassAnnotation(classToCheck, annotation)` API which will return the annotation if it exists within the classes super class hierarchy or interface hierarchy.  Similarly, the `getMethodAnnotation()` API does the same thing for method annotations (allow inheritance - class or interface).
#### 1.8.2
> * `CaseInsensitiveMap` methods `keySet()` and `entrySet()` return Sets that are identical to how the JDK returns 'view' Sets on the underlying storage.  This means that all operations, besides `add()` and `addAll()`, are supported.
> * `CaseInsensitiveMap.keySet()` returns a `Set` that is case insensitive (not a `CaseInsensitiveSet`, just a `Set` that ignores case).  Iterating this `Set` properly returns each originally stored item.
#### 1.8.1
> * Fixed `CaseInsensitiveMap() removeAll()` was not removing when accessed via `keySet()`
#### 1.8.0
> * Added `DateUtilities`.  See description above.
#### 1.7.4
> * Added "res" protocol (resource) to `UrlUtilities` to allow files from classpath to easily be loaded.  Useful for testing.
#### 1.7.2
> * `UrlUtilities.getContentFromUrl() / getContentFromUrlAsString()` - removed hard-coded proxy server name
#### 1.7.1
> * `UrlUtilities.getContentFromUrl() / getContentFromUrlAsString()` - allow content to be fetched as `String` or binary (`byte[]`).
#### 1.7.0
> * `SystemUtilities` added.  New API to fetch value from environment or System property
> * `UniqueIdGenerator` - checks for environment variable (or System property) JAVA_UTIL_CLUSTERID (0-99).  Will use this if set, otherwise last IP octet mod 100.
#### 1.6.1
> * Added: `UrlUtilities.getContentFromUrl()`
#### 1.6.0
> * Added `CaseInsensitiveSet`.
#### 1.5.0
> * Fixed: `CaseInsensitiveMap's iterator.remove()` method, it did not remove items.
> * Fixed: `CaseInsensitiveMap's equals()` method, it required case to match on keys.
#### 1.4.0
> * Initial version<|MERGE_RESOLUTION|>--- conflicted
+++ resolved
@@ -1,11 +1,7 @@
 ### Revision History
 #### 3.8.0 (Unreleased)
-<<<<<<< HEAD
 > * **TEST FIX**: Stabilized `ConcurrentListIteratorTest.testReadFailsGracefullyWhenConcurrentRemoveShrinksList` by
 >   using a latch to reliably detect the expected exception under heavy load
-
-=======
->>>>>>> 25e03846
 #### 3.7.0
 > * **MAJOR FEATURE**: Enhanced `MultiKeyMap` with N-dimensional array expansion support:
 >   * **N-Dimensional Array Expansion**: Nested arrays of any depth are automatically flattened recursively into multi-keys with sentinel preservation
