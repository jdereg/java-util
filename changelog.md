--- conflicted
+++ resolved
@@ -7,11 +7,8 @@
 > * `ConcurrentList.containsAll()` no longer allocates an intermediate `HashSet`.
 > * `listIterator(int)` now returns a snapshot-based iterator instead of throwing `UnsupportedOperationException`.
 > * `ArrayUtilities` - new APIs `isNotEmpty`, `nullToEmpty`, and `lastIndexOf`; improved `createArray`, `removeItem`, `addItem`, `indexOf`, `contains`, and `toArray`
-<<<<<<< HEAD
 > * `Converter` - factory conversions map made immutable and legacy caching code removed
-=======
 > * `DateUtilities` uses `BigDecimal` for fractional second conversion, preventing rounding errors with high precision input
->>>>>>> baef5635
 #### 3.3.2 JDK 24+ Support
 > * `LRUCache` - `getCapacity()` API added so you can query/determine capacity of an `LRUCache` instance after it has been created.
 > * `SystemUtilities.currentJdkMajorVersion()` added to provide JDK8 thru JDK24 compatible way to get the JDK/JRE major version.
