package com.cedarsoftware.util;

import org.junit.Test;

import javax.net.ssl.HostnameVerifier;
import javax.net.ssl.SSLSocketFactory;
import java.io.ByteArrayInputStream;
import java.io.ByteArrayOutputStream;
import java.io.IOException;
import java.io.InputStream;
import java.lang.reflect.Constructor;
import java.lang.reflect.Field;
import java.lang.reflect.Modifier;
import java.net.HttpURLConnection;
import java.net.Proxy;
import java.net.URL;
<<<<<<< HEAD
import java.net.URLConnection;
=======
>>>>>>> 958ade5f
import java.util.HashMap;
import java.util.Map;

import static org.junit.Assert.assertArrayEquals;
import static org.junit.Assert.assertEquals;
import static org.junit.Assert.assertNotNull;
import static org.junit.Assert.assertNull;
import static org.junit.Assert.assertTrue;


/**
 * @author John DeRegnaucourt (jdereg@gmail.com)
 *         <br/>
 *         Copyright (c) Cedar Software LLC
 *         <br/><br/>
 *         Licensed under the Apache License, Version 2.0 (the "License");
 *         you may not use this file except in compliance with the License.
 *         You may obtain a copy of the License at
 *         <br/><br/>
 *         http://www.apache.org/licenses/LICENSE-2.0
 *         <br/><br/>
 *         Unless required by applicable law or agreed to in writing, software
 *         distributed under the License is distributed on an "AS IS" BASIS,
 *         WITHOUT WARRANTIES OR CONDITIONS OF ANY KIND, either express or implied.
 *         See the License for the specific language governing permissions and
 *         limitations under the License.
 */
public class TestUrlUtilities
{
    private static final String httpsUrl = "https://www.myotherdrive.com";
    //private static final String httpsGoogleUrl = "https://www.google.com";
    private static final String domain = "myotherdrive.com";
    private static final String httpUrl = "http://tests.codetested.com/java-util/url-test.html";

    private static final String _expected = "<html>\n" +
            "<head>\n" +
            "\t<title>URL Utilities Rocks!</title>\n" +
            "</head>\n" +
            "<body>\n" +
            "<h1>Hello, John!</h1>\n" +
            "</body>\n" +
            "</html>";

    @Test
    public void testConstructorIsPrivate() throws Exception
    {
        Class c = UrlUtilities.class;
        assertEquals(Modifier.FINAL, c.getModifiers() & Modifier.FINAL);

        Constructor<UrlUtilities> con = UrlUtilities.class.getDeclaredConstructor();
        assertEquals(Modifier.PRIVATE, con.getModifiers() & Modifier.PRIVATE);
        con.setAccessible(true);

        assertNotNull(con.newInstance());
    }

    @Test
    public void testGetContentFromUrlAsString() throws Exception
    {
        String content1 = UrlUtilities.getContentFromUrlAsString(httpsUrl, Proxy.NO_PROXY);
        String content2 = UrlUtilities.getContentFromUrlAsString(httpsUrl);

        assertTrue(content1.contains(domain));
        assertTrue(content2.contains(domain));

        assertEquals(content1, content2);

        String content3 = UrlUtilities.getContentFromUrlAsString(httpUrl, Proxy.NO_PROXY);
        String content4 = UrlUtilities.getContentFromUrlAsString(httpUrl);

        assertTrue(content3.equals(_expected));
        assertTrue(content4.equals(_expected));

        assertEquals(content3, content4);
    }

    @Test
    public void testGetContentFromUrl()
    {
        SSLSocketFactory f = UrlUtilities.buildNaiveSSLSocketFactory();
        HostnameVerifier v = UrlUtilities.NAIVE_VERIFIER;

        byte[] content1 = UrlUtilities.getContentFromUrl(httpsUrl, Proxy.NO_PROXY);
        byte[] content2 = UrlUtilities.getContentFromUrl(httpsUrl);
        byte[] content3 = UrlUtilities.getContentFromUrl(httpsUrl, Proxy.NO_PROXY, f, v);
        byte[] content4 = UrlUtilities.getContentFromUrl(httpsUrl, null, 0, null, null, true);
        byte[] content5 = UrlUtilities.getContentFromUrl(httpsUrl, null, null, Proxy.NO_PROXY, f, v);

        //  Allow for 3% difference between pages between requests to handle time and hash value changes.
        assertEquals(new String(content1), new String(content2));
        assertEquals(new String(content2), new String(content3));
        assertEquals(new String(content3), new String(content4));
        assertEquals(new String(content4), new String(content5));
        assertEquals(new String(content5), new String(content1));

        //TODO - add in when we find self-signing site.
//        assertNull(UrlUtilities.getContentFromUrl(httpsGoogleUrl, Proxy.NO_PROXY, null, null));
//        assertNull(UrlUtilities.getContentFromUrl(httpsGoogleUrl, null, null, Proxy.NO_PROXY, null, null));
//        assertNull(UrlUtilities.getContentFromUrl(httpsGoogleUrl, null, 0, null, null, false));

        byte[] content6 = UrlUtilities.getContentFromUrl(httpUrl, Proxy.NO_PROXY, null, null);
        byte[] content7 = UrlUtilities.getContentFromUrl(httpUrl, null, 0, null, null, false);
        byte[] content8 = UrlUtilities.getContentFromUrl(httpUrl, null, null, Proxy.NO_PROXY, null, null);

        assertEquals(new String(content6), new String(content7));
        assertEquals(new String(content7), new String(content8));

        // 404
        assertNull(UrlUtilities.getContentFromUrl(httpUrl + "/google-bucks.html", null, null, Proxy.NO_PROXY, null, null));
    }

    @Test
    public void testSSLTrust() throws Exception
    {
        String content1 = UrlUtilities.getContentFromUrlAsString(httpsUrl, Proxy.NO_PROXY);
        String content2 = UrlUtilities.getContentFromUrlAsString(httpsUrl, null, 0, null, null, true);

        assertTrue(content1.contains(domain));
        assertTrue(content2.contains(domain));

        assertEquals(content1, content2);

    }

    @Test
    public void testCookies() throws Exception
    {
        HashMap cookies = new HashMap();

        byte[] bytes1 = UrlUtilities.getContentFromUrl(httpUrl, null, 0, cookies, cookies, false);

        assertEquals(1, cookies.size());
        assertTrue(cookies.containsKey("codetested.com"));
        assertEquals(_expected, new String(bytes1));

        byte[] bytes2 = UrlUtilities.getContentFromUrl(httpsUrl, null, 0, cookies, cookies, false);

        assertEquals(2, cookies.size());
        assertTrue(cookies.containsKey("codetested.com"));
        assertTrue(cookies.containsKey(domain));

        assertTrue(new String(bytes2).contains("myotherdrive.com"));
    }

    @Test
<<<<<<< HEAD
    public void testUserAgent() throws Exception
    {
        UrlUtilities.setUserAgent(null);
        assertNull(UrlUtilities.getUserAgent());
        UrlUtilities.setUserAgent("foo");
        assertEquals("foo", UrlUtilities.getUserAgent());
    }

    @Test
    public void testReferer() throws Exception
    {
        UrlUtilities.setReferer(null);
        Field f = UrlUtilities.class.getDeclaredField("_referer");
        f.setAccessible(true);
        assertNull(f.get(null));


        UrlUtilities.setReferer("noreferrer");
        assertEquals("noreferrer", f.get(null));
        UrlUtilities.setReferer("www.gai.com");
        assertEquals("www.gai.com", f.get(null));
    }

    @Test
    public void testGetConnection() throws Exception
    {
        URL u = TestIOUtilities.class.getClassLoader().getResource("io-test.txt");
        URLConnection c = UrlUtilities.getConnection(u, true, false, false);

        ByteArrayOutputStream out = new ByteArrayOutputStream(8192);
        InputStream s = c.getInputStream();
        IOUtilities.transfer(s, out);
        IOUtilities.close(s);

        assertArrayEquals("This is for an IO test!".getBytes(), out.toByteArray());
=======
    public void testHostName()
    {
        assertNotNull(UrlUtilities.getHostName());
    }

    @Test
    public void testGetConnection() throws Exception
    {
        HttpURLConnection c = (HttpURLConnection) UrlUtilities.getConnection(new URL("http://www.google.com"), null, 0, null, true, false, false, true);
        assertNotNull(c);
        c.connect();
        UrlUtilities.disconnect(c);
    }

    @Test
    public void testGetConnection1() throws Exception
    {
        HttpURLConnection c = (HttpURLConnection) UrlUtilities.getConnection("http://www.yahoo.com", true, false, false);
        assertNotNull(c);
        c.connect();
        UrlUtilities.disconnect(c);
    }

    @Test
    public void testGetConnection2() throws Exception
    {
        HttpURLConnection c = (HttpURLConnection) UrlUtilities.getConnection(new URL("http://www.yahoo.com"), true, false, false);
        assertNotNull(c);
        UrlUtilities.setTimeouts(c, 9000, 10000);
        c.connect();
        UrlUtilities.disconnect(c);
    }

    @Test
    public void testReferrer()
    {
        // Not much of a test
        UrlUtilities.setReferrer("http://www.google.com");
    }

    @Test
    public void testAgent()
    {
        UrlUtilities.setUserAgent("chrome");
        assertEquals("chrome", UrlUtilities.getUserAgent());
    }

    @Test
    public void testCookies2() throws Exception
    {
        Map cookies = new HashMap();
        Map gCookie = new HashMap();
        gCookie.put("param", new HashMap());
        cookies.put("google.com", gCookie);
        HttpURLConnection c = (HttpURLConnection) UrlUtilities.getConnection(new URL("http://www.google.com"), cookies, true, false, false, null, null, null);
        UrlUtilities.setCookies(c, cookies);
        c.connect();
        Map outCookies = new HashMap();
        UrlUtilities.getCookies(c, outCookies);
        UrlUtilities.disconnect(c);
>>>>>>> 958ade5f
    }
}<|MERGE_RESOLUTION|>--- conflicted
+++ resolved
@@ -4,22 +4,13 @@
 
 import javax.net.ssl.HostnameVerifier;
 import javax.net.ssl.SSLSocketFactory;
-import java.io.ByteArrayInputStream;
-import java.io.ByteArrayOutputStream;
-import java.io.IOException;
-import java.io.InputStream;
 import java.lang.reflect.Constructor;
 import java.lang.reflect.Field;
 import java.lang.reflect.Modifier;
-import java.net.HttpURLConnection;
 import java.net.Proxy;
 import java.net.URL;
-<<<<<<< HEAD
 import java.net.URLConnection;
-=======
->>>>>>> 958ade5f
 import java.util.HashMap;
-import java.util.Map;
 
 import static org.junit.Assert.assertArrayEquals;
 import static org.junit.Assert.assertEquals;
@@ -49,7 +40,7 @@
 {
     private static final String httpsUrl = "https://www.myotherdrive.com";
     //private static final String httpsGoogleUrl = "https://www.google.com";
-    private static final String domain = "myotherdrive.com";
+    private static final String domain  = "myotherdrive.com";
     private static final String httpUrl = "http://tests.codetested.com/java-util/url-test.html";
 
     private static final String _expected = "<html>\n" +
@@ -113,7 +104,7 @@
         assertEquals(new String(content4), new String(content5));
         assertEquals(new String(content5), new String(content1));
 
-        //TODO - add in when we find self-signing site.
+            //TODO - add in when we find self-signing site.
 //        assertNull(UrlUtilities.getContentFromUrl(httpsGoogleUrl, Proxy.NO_PROXY, null, null));
 //        assertNull(UrlUtilities.getContentFromUrl(httpsGoogleUrl, null, null, Proxy.NO_PROXY, null, null));
 //        assertNull(UrlUtilities.getContentFromUrl(httpsGoogleUrl, null, 0, null, null, false));
@@ -163,43 +154,6 @@
     }
 
     @Test
-<<<<<<< HEAD
-    public void testUserAgent() throws Exception
-    {
-        UrlUtilities.setUserAgent(null);
-        assertNull(UrlUtilities.getUserAgent());
-        UrlUtilities.setUserAgent("foo");
-        assertEquals("foo", UrlUtilities.getUserAgent());
-    }
-
-    @Test
-    public void testReferer() throws Exception
-    {
-        UrlUtilities.setReferer(null);
-        Field f = UrlUtilities.class.getDeclaredField("_referer");
-        f.setAccessible(true);
-        assertNull(f.get(null));
-
-
-        UrlUtilities.setReferer("noreferrer");
-        assertEquals("noreferrer", f.get(null));
-        UrlUtilities.setReferer("www.gai.com");
-        assertEquals("www.gai.com", f.get(null));
-    }
-
-    @Test
-    public void testGetConnection() throws Exception
-    {
-        URL u = TestIOUtilities.class.getClassLoader().getResource("io-test.txt");
-        URLConnection c = UrlUtilities.getConnection(u, true, false, false);
-
-        ByteArrayOutputStream out = new ByteArrayOutputStream(8192);
-        InputStream s = c.getInputStream();
-        IOUtilities.transfer(s, out);
-        IOUtilities.close(s);
-
-        assertArrayEquals("This is for an IO test!".getBytes(), out.toByteArray());
-=======
     public void testHostName()
     {
         assertNotNull(UrlUtilities.getHostName());
@@ -260,6 +214,43 @@
         Map outCookies = new HashMap();
         UrlUtilities.getCookies(c, outCookies);
         UrlUtilities.disconnect(c);
->>>>>>> 958ade5f
+    }
+
+    @Test
+    public void testUserAgent() throws Exception
+    {
+        UrlUtilities.setUserAgent(null);
+        assertNull(UrlUtilities.getUserAgent());
+        UrlUtilities.setUserAgent("foo");
+        assertEquals("foo", UrlUtilities.getUserAgent());
+    }
+
+    @Test
+    public void testReferer() throws Exception
+    {
+        UrlUtilities.setReferer(null);
+        Field f = UrlUtilities.class.getDeclaredField("_referer");
+        f.setAccessible(true);
+        assertNull(f.get(null));
+
+
+        UrlUtilities.setReferer("noreferrer");
+        assertEquals("noreferrer", f.get(null));
+        UrlUtilities.setReferer("www.gai.com");
+        assertEquals("www.gai.com", f.get(null));
+    }
+
+    @Test
+    public void testGetConnection() throws Exception
+    {
+        URL u = TestIOUtilities.class.getClassLoader().getResource("io-test.txt");
+        URLConnection c = UrlUtilities.getConnection(u, true, false, false);
+
+        ByteArrayOutputStream out = new ByteArrayOutputStream(8192);
+        InputStream s = c.getInputStream();
+        IOUtilities.transfer(s, out);
+        IOUtilities.close(s);
+
+        assertArrayEquals("This is for an IO test!".getBytes(), out.toByteArray());
     }
 }