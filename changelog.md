--- conflicted
+++ resolved
@@ -52,13 +52,6 @@
 > * Fixed `Map.Entry.setValue()` for entries from `ConcurrentNavigableMapNullSafe` and `AbstractConcurrentNullSafeMap` to update the backing map
 > * Map.Entry views now fetch values from the backing map so `toString()` and `equals()` reflect updates
 > * `ConcurrentNavigableMapNullSafe.pollFirstEntry()` and `pollLastEntry()` now return correct values after removal
-<<<<<<< HEAD
-> * Added unit tests for `SafeSimpleDateFormat.equals()` and `.hashCode()`
-> * `SafeSimpleDateFormat.getDateFormat()` now uses `computeIfAbsent` and tests
-  verify thread-local caching behavior
-=======
-> * Added tests for `TTLCache` default constructor and purge task behavior
->>>>>>> 98eb4ad3
 #### 3.3.2 JDK 24+ Support
 > * `LRUCache` - `getCapacity()` API added so you can query/determine capacity of an `LRUCache` instance after it has been created.
 > * `SystemUtilities.currentJdkMajorVersion()` added to provide JDK8 thru JDK24 compatible way to get the JDK/JRE major version.
