--- conflicted
+++ resolved
@@ -2487,10 +2487,6 @@
                 return;
             }
         }
-<<<<<<< HEAD
-        throw new IllegalArgumentException("n-cube name can only contain a-z, A-Z, 0-9, :, ., _, -, #, and |");
-=======
         throw new IllegalArgumentException("Invalid n-cube name: '" + cubeName + "'. Name can only contain a-z, A-Z, 0-9, :, ., _, -, #, and |");
->>>>>>> 61c5f97a
     }
 }