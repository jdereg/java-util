--- conflicted
+++ resolved
@@ -165,7 +165,6 @@
         Map map = NCubeManager.commitBranch(branch1, dtos, USER_ID)
         assertEquals(1, map.size())
 
-<<<<<<< HEAD
         // ensure that there are no more branch changes after create
         dtos = NCubeManager.getBranchChangesFromDatabase(branch1);
         assertEquals(0, dtos.length);
@@ -174,9 +173,6 @@
         //assertEquals(1, map.size());
 
         ApplicationID headId = branch1.asHead();
-=======
-        ApplicationID headId = branch1.asHead()
->>>>>>> a40e7cbf
         assertEquals(1, NCubeManager.getCubeRecordsFromDatabase(headId, null).length)
 
     }
@@ -667,85 +663,6 @@
         manager.removeCubes(branch)
         manager.removeCubes(head)
     }
-
-    @Test
-    void testOldSha1WithGetBranchChanges() throws Exception {
-        ApplicationID head = new ApplicationID('NONE', "test", "1.28.0", "SNAPSHOT", ApplicationID.HEAD);
-        ApplicationID branch = new ApplicationID('NONE', "test", "1.28.0", "SNAPSHOT", "FOO");
-
-        // load cube with same name, but different structure in TEST branch
-        loadCubesToDatabase(head, "test.branch.1.json", "test.branch.age.1.json")
-
-        // cubes were preloaded
-        testValuesOnBranch(head)
-
-        assertEquals(1, NCubeManager.getRevisionHistory(head, "TestBranch").length);
-        assertEquals(1, NCubeManager.getRevisionHistory(head, "TestAge").length);
-
-        // pre-branch, cubes don't exist
-        assertNull(NCubeManager.getCube(branch, "TestBranch"));
-        assertNull(NCubeManager.getCube(branch, "TestAge"));
-
-        NCube cube = NCubeManager.getCube(head, "TestBranch");
-        assertEquals(3, cube.getCellMap().size());
-
-        //  create the branch (TestAge, TestBranch)
-        assertEquals(2, NCubeManager.createBranch(branch));
-
-        //  test values on branch
-        testValuesOnBranch(branch);
-
-        assertEquals(1, NCubeManager.getRevisionHistory(head, "TestBranch").length);
-        assertEquals(1, NCubeManager.getRevisionHistory(head, "TestAge").length);
-        assertEquals(1, NCubeManager.getRevisionHistory(branch, "TestBranch").length);
-        assertEquals(1, NCubeManager.getRevisionHistory(branch, "TestAge").length);
-
-        cube = NCubeManager.getCube(head, "TestBranch");
-        assertEquals(3, cube.getCellMap().size());
-        assertEquals("GHI", cube.getCell([Code : 10.0]));
-
-        cube = NCubeManager.getCube(branch, "TestBranch");
-        assertEquals(3, cube.getCellMap().size());
-        assertEquals("GHI", cube.getCell([Code : 10.0]));
-
-        // update the new edited cube.
-        assertTrue(NCubeManager.deleteCube(branch, "TestBranch", USER_ID));
-
-        // Only Branch "TestBranch" has been updated.
-        assertEquals(1, NCubeManager.getRevisionHistory(head, "TestBranch").length);
-        assertEquals(1, NCubeManager.getRevisionHistory(head, "TestAge").length);
-        assertEquals(2, NCubeManager.getRevisionHistory(branch, "TestBranch").length);
-        assertEquals(1, NCubeManager.getRevisionHistory(branch, "TestAge").length);
-
-        // cube is deleted
-        assertNull(NCubeManager.getCube(branch, "TestBranch"));
-
-        // check head hasn't changed.
-        cube = NCubeManager.getCube(head, "TestBranch");
-        assertEquals(3, cube.getCellMap().size());
-        assertEquals("GHI", cube.getCell([Code : 10.0]));
-
-        //  loads in both TestAge and TestBranch though only TestBranch has changed.
-        Object[] dtos = NCubeManager.getBranchChangesFromDatabase(branch);
-        assertEquals(1, dtos.length);
-
-        Map map = NCubeManager.commitBranch(branch, dtos, USER_ID);
-
-        assertEquals(2, NCubeManager.getRevisionHistory(head, "TestBranch").length);
-        assertEquals(1, NCubeManager.getRevisionHistory(head, "TestAge").length);
-        assertEquals(2, NCubeManager.getRevisionHistory(branch, "TestBranch").length);
-        assertEquals(1, NCubeManager.getRevisionHistory(branch, "TestAge").length);
-
-        // both should be updated now.
-        assertNull(NCubeManager.getCube(branch, "TestBranch"));
-        assertNull(NCubeManager.getCube(head, "TestBranch"));
-
-        assertTrue(!map.isEmpty());
-
-        manager.removeCubes(branch)
-        manager.removeCubes(head)
-    }
-
 
     @Test
     void testCreateBranchThatAlreadyExists() throws Exception {
