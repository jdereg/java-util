package com.cedarsoftware.util;

import org.junit.Test;

import java.lang.reflect.Constructor;
import java.lang.reflect.Modifier;
import java.util.Random;
import java.util.Set;
import java.util.TreeSet;

import static org.junit.Assert.assertArrayEquals;
import static org.junit.Assert.assertEquals;
import static org.junit.Assert.assertFalse;
import static org.junit.Assert.assertTrue;
import static org.junit.Assert.assertNotNull;
import static org.junit.Assert.assertNull;

public class TestStringUtilities
{
    @Test
    public void testConstructorIsPrivate() throws Exception {
        Class c = StringUtilities.class;
        assertEquals(Modifier.FINAL, c.getModifiers() & Modifier.FINAL);

        Constructor<StringUtilities> con = c.getDeclaredConstructor();
        assertEquals(Modifier.PRIVATE, con.getModifiers() & Modifier.PRIVATE);
        con.setAccessible(true);

        assertNotNull(con.newInstance());
    }

    @Test
    public void testIsEmpty()
    {
        assertTrue(StringUtilities.isEmpty(null));
        assertTrue(StringUtilities.isEmpty(""));
        assertFalse(StringUtilities.isEmpty("foo"));
    }

    @Test
    public void testHasContent() {
        assertFalse(StringUtilities.hasContent(null));
        assertFalse(StringUtilities.hasContent(""));
        assertTrue(StringUtilities.hasContent("foo"));
    }

    @Test
    public void testTrimLength() {
        assertEquals(0, StringUtilities.trimLength(null));
        assertEquals(0, StringUtilities.trimLength(""));
        assertEquals(3, StringUtilities.trimLength("  abc "));

        assertTrue(StringUtilities.equalsIgnoreCaseWithTrim("abc", " Abc "));
        assertTrue(StringUtilities.equalsWithTrim("abc", " abc "));
        assertEquals(2, StringUtilities.count("abcabc", 'a'));
    }

    @Test
    public void testEqualsWithTrim() {
        assertTrue(StringUtilities.equalsWithTrim("abc", " abc "));
        assertTrue(StringUtilities.equalsWithTrim(" abc ", "abc"));
        assertFalse(StringUtilities.equalsWithTrim("abc", " AbC "));
        assertFalse(StringUtilities.equalsWithTrim(" AbC ", "abc"));
        assertFalse(StringUtilities.equalsWithTrim(null, ""));
        assertFalse(StringUtilities.equalsWithTrim("", null));
        assertTrue(StringUtilities.equalsWithTrim("", "\t\n\r"));
    }

    @Test
    public void testEqualsIgnoreCaseWithTrim() {
        assertTrue(StringUtilities.equalsIgnoreCaseWithTrim("abc", " abc "));
        assertTrue(StringUtilities.equalsIgnoreCaseWithTrim(" abc ", "abc"));
        assertTrue(StringUtilities.equalsIgnoreCaseWithTrim("abc", " AbC "));
        assertTrue(StringUtilities.equalsIgnoreCaseWithTrim(" AbC ", "abc"));
        assertFalse(StringUtilities.equalsIgnoreCaseWithTrim(null, ""));
        assertFalse(StringUtilities.equalsIgnoreCaseWithTrim("", null));
        assertTrue(StringUtilities.equalsIgnoreCaseWithTrim("", "\t\n\r"));
    }

    @Test
    public void testCount() {
        assertEquals(2, StringUtilities.count("abcabc", 'a'));
        assertEquals(0, StringUtilities.count("foo", 'a'));
        assertEquals(0, StringUtilities.count(null, 'a'));
        assertEquals(0, StringUtilities.count("", 'a'));
    }

    @Test
    public void testString()
    {
        assertTrue(StringUtilities.isEmpty(null));
        assertFalse(StringUtilities.hasContent(null));
        assertEquals(0, StringUtilities.trimLength(null));
        assertTrue(StringUtilities.equalsIgnoreCaseWithTrim("abc", " Abc "));
        assertTrue(StringUtilities.equalsWithTrim("abc", " abc "));
        assertEquals("1A", StringUtilities.encode(new byte[]{0x1A}));
        assertArrayEquals(new byte[]{0x1A}, StringUtilities.decode("1A"));
        assertEquals(2, StringUtilities.count("abcabc", 'a'));
    }

    @Test
    public void testEncode() {
        assertEquals("1A", StringUtilities.encode(new byte[]{0x1A}));
        assertEquals("", StringUtilities.encode(new byte[]{}));
    }

    @Test(expected=NullPointerException.class)
    public void testEncodeWithNull()
    {
        StringUtilities.encode(null);
    }

    @Test
    public void testDecode() {
        assertArrayEquals(new byte[]{0x1A}, StringUtilities.decode("1A"));
        assertArrayEquals(new byte[]{}, StringUtilities.decode(""));
        assertNull(StringUtilities.decode("1AB"));
    }

    @Test(expected=NullPointerException.class)
    public void testDecodeWithNull()
    {
        StringUtilities.decode(null);
    }

    @Test
    public void testEquals()
    {
        assertTrue(StringUtilities.equals(null, null));
        assertFalse(StringUtilities.equals(null, ""));
        assertFalse(StringUtilities.equals("", null));
        assertFalse(StringUtilities.equals("foo", "bar"));
        assertFalse(StringUtilities.equals("Foo", "foo"));
        assertTrue(StringUtilities.equals("foo", "foo"));
    }

    @Test
    public void testEqualsIgnoreCase()
    {
        assertTrue(StringUtilities.equalsIgnoreCase(null, null));
        assertFalse(StringUtilities.equalsIgnoreCase(null, ""));
        assertFalse(StringUtilities.equalsIgnoreCase("", null));
        assertFalse(StringUtilities.equalsIgnoreCase("foo", "bar"));
        assertTrue(StringUtilities.equalsIgnoreCase("Foo", "foo"));
        assertTrue(StringUtilities.equalsIgnoreCase("foo", "foo"));
    }


    @Test
    public void testLastIndexOf()
    {
        assertEquals(-1, StringUtilities.lastIndexOf(null, 'a'));
        assertEquals(-1, StringUtilities.lastIndexOf("foo", 'a'));
        assertEquals(1, StringUtilities.lastIndexOf("bar", 'a'));
    }

    @Test
    public void testLength() {
        assertEquals(0, StringUtilities.length(""));
        assertEquals(0, StringUtilities.length(null));
        assertEquals(3, StringUtilities.length("abc"));
    }

    @Test
    public void testLevenshtein()
    {
        assertEquals(3, StringUtilities.levenshteinDistance("example", "samples"));
        assertEquals(6, StringUtilities.levenshteinDistance("sturgeon", "urgently"));
        assertEquals(6, StringUtilities.levenshteinDistance("levenshtein", "frankenstein"));
        assertEquals(5, StringUtilities.levenshteinDistance("distance", "difference"));
        assertEquals(7, StringUtilities.levenshteinDistance("java was neat", "scala is great"));
        assertEquals(0, StringUtilities.levenshteinDistance(null, ""));
        assertEquals(0, StringUtilities.levenshteinDistance("", null));
        assertEquals(0, StringUtilities.levenshteinDistance(null, null));
        assertEquals(0, StringUtilities.levenshteinDistance("", ""));
        assertEquals(1, StringUtilities.levenshteinDistance(null, "1"));
        assertEquals(1, StringUtilities.levenshteinDistance("1", null));
        assertEquals(1, StringUtilities.levenshteinDistance("", "1"));
        assertEquals(1, StringUtilities.levenshteinDistance("1", ""));
        assertEquals(3, StringUtilities.levenshteinDistance("schill", "thrill"));
        assertEquals(2, StringUtilities.levenshteinDistance("abcdef", "bcdefa"));
    }

    @Test
    public void testDamerauLevenshtein() throws Exception
    {
        assertEquals(3, StringUtilities.damerauLevenshteinDistance("example", "samples"));
        assertEquals(6, StringUtilities.damerauLevenshteinDistance("sturgeon", "urgently"));
        assertEquals(6, StringUtilities.damerauLevenshteinDistance("levenshtein", "frankenstein"));
        assertEquals(5, StringUtilities.damerauLevenshteinDistance("distance", "difference"));
        assertEquals(9, StringUtilities.damerauLevenshteinDistance("java was neat", "groovy is great"));
        assertEquals(0, StringUtilities.damerauLevenshteinDistance(null, ""));
        assertEquals(0, StringUtilities.damerauLevenshteinDistance("", null));
        assertEquals(0, StringUtilities.damerauLevenshteinDistance(null, null));
        assertEquals(0, StringUtilities.damerauLevenshteinDistance("", ""));
        assertEquals(1, StringUtilities.damerauLevenshteinDistance(null, "1"));
        assertEquals(1, StringUtilities.damerauLevenshteinDistance("1", null));
        assertEquals(1, StringUtilities.damerauLevenshteinDistance("", "1"));
        assertEquals(1, StringUtilities.damerauLevenshteinDistance("1", ""));
        assertEquals(3, StringUtilities.damerauLevenshteinDistance("schill", "thrill"));
        assertEquals(2, StringUtilities.damerauLevenshteinDistance("abcdef", "bcdefa"));

        int d1 = StringUtilities.levenshteinDistance("neat", "naet");
        int d2 = StringUtilities.damerauLevenshteinDistance("neat", "naet");
        assertEquals(d1, 2);
        assertEquals(d2, 1);
    }

    @Test
    public void testRandomString()
    {
        Random random = new Random(42);
        Set<String> strings = new TreeSet<String>();
        for (int i=0; i < 100000; i++)
        {
            String s = StringUtilities.getRandomString(random, 3, 9);
            strings.add(s);
        }

        for (String s : strings)
        {
            assertTrue(s.length() >= 3 && s.length() <= 9);
        }
    }

<<<<<<< HEAD
    @Test(expected=IllegalArgumentException.class)
    public void testGetBytesWithInvalidEncoding() {
        StringUtilities.getBytes("foo", "foo");
    }

    @Test
    public void testGetBytes() {
        assertArrayEquals(new byte[] {102, 111, 111}, StringUtilities.getBytes("foo", "UTF-8"));
    }

=======
>>>>>>> 4e8d97b5
    @Test
    public void testWildcard()
    {
        String name = "George Washington";
        assertTrue(name.matches(StringUtilities.wildcardToRegexString("*")));
        assertTrue(name.matches(StringUtilities.wildcardToRegexString("G*")));
        assertTrue(name.matches(StringUtilities.wildcardToRegexString("*on")));
        assertFalse(name.matches(StringUtilities.wildcardToRegexString("g*")));

        name = "com.acme.util.string";
        assertTrue(name.matches(StringUtilities.wildcardToRegexString("com.*")));
        assertTrue(name.matches(StringUtilities.wildcardToRegexString("com.*.util.string")));
    }
}<|MERGE_RESOLUTION|>--- conflicted
+++ resolved
@@ -155,7 +155,8 @@
     }
 
     @Test
-    public void testLength() {
+    public void testLength()
+    {
         assertEquals(0, StringUtilities.length(""));
         assertEquals(0, StringUtilities.length(null));
         assertEquals(3, StringUtilities.length("abc"));
@@ -223,7 +224,6 @@
         }
     }
 
-<<<<<<< HEAD
     @Test(expected=IllegalArgumentException.class)
     public void testGetBytesWithInvalidEncoding() {
         StringUtilities.getBytes("foo", "foo");
@@ -234,8 +234,6 @@
         assertArrayEquals(new byte[] {102, 111, 111}, StringUtilities.getBytes("foo", "UTF-8"));
     }
 
-=======
->>>>>>> 4e8d97b5
     @Test
     public void testWildcard()
     {
