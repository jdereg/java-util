--- conflicted
+++ resolved
@@ -6,7 +6,10 @@
 > * Java logging now uses a Logback-style format for consistency
 > * Documentation explains how to route `java.util.logging` output to SLF4J, Logback, or Log4j 2 in the [README](README.md#redirecting-javautil-logging)
 > * `ArrayUtilities` - new APIs `isNotEmpty`, `nullToEmpty`, and `lastIndexOf`; improved `createArray`, `removeItem`, `addItem`, `indexOf`, `contains`, and `toArray`
+> * `ByteUtilities.toHexChar` - JUnit added.
+> * `CaseInsensitiveString.chars`, `codePoints`, and `subSequence` plus deprecated `CaseInsensitiveSet` methods - JUnit tests added for all.
 > * `ClassUtilities` - safer class loading fallback, improved inner class instantiation and updated Javadocs
+> * `CollectionConversions` JUnits added to verify array and collection conversions
 > * `ConcurrentHashMapNullSafe` - fixed race condition in `computeIfAbsent` and added constructor to specify concurrency level.
 > * `ConcurrentList` is now `final`, implements `Serializable` and `RandomAccess`, and uses a fair `ReentrantReadWriteLock` for balanced thread scheduling.
 > * `ConcurrentList.containsAll()` no longer allocates an intermediate `HashSet`.
@@ -37,13 +40,7 @@
 > * `Traverser` logs inaccessible fields at `Level.FINEST` instead of printing to STDERR
 > * `TypeUtilities.setTypeResolveCache()` validates that the supplied cache is not null and inner `Type` implementations now implement `equals` and `hashCode`
 > * `UniqueIdGenerator` uses `java.util.logging` and reduces CPU usage while waiting for the next millisecond
-> * Added unit tests for `ByteUtilities.toHexChar`
 > * Explicitly set versions for `maven-resources-plugin`, `maven-install-plugin`, and `maven-deploy-plugin` to avoid Maven 4 compatibility warnings
-<<<<<<< HEAD
-> * Added JUnit tests for `CollectionConversions` verifying array and collection conversions
-=======
-> * Added tests for `CaseInsensitiveString.chars`, `codePoints`, and `subSequence` plus deprecated `CaseInsensitiveSet` methods
->>>>>>> b249c643
 #### 3.3.2 JDK 24+ Support
 > * `LRUCache` - `getCapacity()` API added so you can query/determine capacity of an `LRUCache` instance after it has been created.
 > * `SystemUtilities.currentJdkMajorVersion()` added to provide JDK8 thru JDK24 compatible way to get the JDK/JRE major version.
