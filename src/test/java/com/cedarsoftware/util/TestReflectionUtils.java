package com.cedarsoftware.util;

import org.junit.Assert;
import org.junit.Test;

import java.lang.annotation.Annotation;
import java.lang.annotation.ElementType;
import java.lang.annotation.Inherited;
import java.lang.annotation.Retention;
import java.lang.annotation.RetentionPolicy;
import java.lang.annotation.Target;
import java.lang.reflect.Constructor;
import java.lang.reflect.Field;
import java.lang.reflect.Method;
import java.lang.reflect.Modifier;
import java.util.Calendar;
import java.util.Collection;
import java.util.Map;

import static org.junit.Assert.assertEquals;
import static org.junit.Assert.assertFalse;
import static org.junit.Assert.assertNotNull;
import static org.junit.Assert.assertNull;
import static org.junit.Assert.assertTrue;
import static org.mockito.Mockito.*;
<<<<<<< HEAD

=======
>>>>>>> 680d1a45

/**
 * @author John DeRegnaucourt (jdereg@gmail.com)
 *         <br/>
 *         Copyright (c) Cedar Software LLC
 *         <br/><br/>
 *         Licensed under the Apache License, Version 2.0 (the "License");
 *         you may not use this file except in compliance with the License.
 *         You may obtain a copy of the License at
 *         <br/><br/>
 *         http://www.apache.org/licenses/LICENSE-2.0
 *         <br/><br/>
 *         Unless required by applicable law or agreed to in writing, software
 *         distributed under the License is distributed on an "AS IS" BASIS,
 *         WITHOUT WARRANTIES OR CONDITIONS OF ANY KIND, either express or implied.
 *         See the License for the specific language governing permissions and
 *         limitations under the License.
 */
public class TestReflectionUtils
{
    @Retention(RetentionPolicy.RUNTIME)
    @Target(ElementType.TYPE)
    @Inherited
    public @interface ControllerClass
    {
    }

    @ControllerClass
    static class Foo
    {
    }

    static class Bar extends Foo
    {
    }

    @ControllerClass
    static interface Baz
    {
    }

    static interface Qux extends Baz
    {
    }

    static class Beta implements Qux
    {
    }

    static class Alpha extends Beta
    {
    }

    static interface Blart
    {
    }

    static class Bogus implements Blart
    {
    }

    public interface AAA {
    }

    public interface BBB extends AAA {
    }

    public class CCC implements BBB, AAA {
    }

    @Test
    public void testConstructorIsPrivate() throws Exception {
        Constructor<ReflectionUtils> con = ReflectionUtils.class.getDeclaredConstructor();
        Assert.assertEquals(Modifier.PRIVATE, con.getModifiers() & Modifier.PRIVATE);
        con.setAccessible(true);

        Assert.assertNotNull(con.newInstance());
    }

    @Test
    public void testClassAnnotation()
    {
        Annotation a = ReflectionUtils.getClassAnnotation(Bar.class, ControllerClass.class);
        assertNotNull(a);
        assertTrue(a instanceof ControllerClass);

        a = ReflectionUtils.getClassAnnotation(Alpha.class, ControllerClass.class);
        assertNotNull(a);
        assertTrue(a instanceof ControllerClass);

        a = ReflectionUtils.getClassAnnotation(Bogus.class, ControllerClass.class);
        assertNull(a);

        a = ReflectionUtils.getClassAnnotation(CCC.class, ControllerClass.class);
        assertNull(a);
    }

    @Retention(RetentionPolicy.RUNTIME)
    @Target(ElementType.METHOD)
    public @interface ControllerMethod
    {
        String allow();
    }

    static class Foo1
    {
        @ControllerMethod(allow = "false")
        public void yelp()
        {
        }
    }

    static class Bar1 extends Foo1
    {
    }

    static interface Baz1
    {
        @ControllerMethod(allow = "false")
        void yelp();
    }

    static interface Qux1 extends Baz1
    {
    }

    static class Beta1 implements Qux1
    {
        public void yelp()
        {
        }
    }

    static class Alpha1 extends Beta1
    {
    }

    static interface Blart1
    {
        void yelp();
    }

    static class Bogus1 implements Blart1
    {
        public void yelp()
        {
        }
    }

    @Test
    public void testMethodAnnotation() throws Exception
    {
        Method m = ReflectionUtils.getMethod(Bar1.class, "yelp");
        Annotation a = ReflectionUtils.getMethodAnnotation(m, ControllerMethod.class);
        assertNotNull(a);
        assertTrue(a instanceof ControllerMethod);
        assertEquals("false", ((ControllerMethod) a).allow());

        m = ReflectionUtils.getMethod(Alpha1.class, "yelp");
        a = ReflectionUtils.getMethodAnnotation(m, ControllerMethod.class);
        assertNotNull(a);
        assertTrue(a instanceof ControllerMethod);

        m = ReflectionUtils.getMethod(Bogus1.class, "yelp");
        a = ReflectionUtils.getMethodAnnotation(m, ControllerMethod.class);
        assertNull(a);
    }

    @Test(expected=ThreadDeath.class)
    public void testGetDeclaredFields() throws Exception {
        Class c = Parent.class;

        Field f = c.getDeclaredField("foo");

        Collection<Field> fields = mock(Collection.class);
        when(fields.add(f)).thenThrow(new ThreadDeath());
        ReflectionUtils.getDeclaredFields(Parent.class, fields);
    }

<<<<<<< HEAD

=======
>>>>>>> 680d1a45
    @Test
    public void testDeepDeclaredFields() throws Exception
    {
        Calendar c = Calendar.getInstance();
        Collection<Field> fields = ReflectionUtils.getDeepDeclaredFields(c.getClass());
        assertTrue(fields.size() > 0);

        boolean miss = true;
        boolean found = false;
        for (Field field : fields)
        {
            if ("firstDayOfWeek".equals(field.getName()))
            {
                found = true;
                break;
            }

            if ("blart".equals(field.getName()))
            {
                miss = false;
            }
        }

        assertTrue(found);
        assertTrue(miss);
    }

    @Test
    public void testDeepDeclaredFieldMap() throws Exception
    {
        Calendar c = Calendar.getInstance();
        Map<String, Field> fields = ReflectionUtils.getDeepDeclaredFieldMap(c.getClass());
        assertTrue(fields.size() > 0);
        assertTrue(fields.containsKey("firstDayOfWeek"));
        assertFalse(fields.containsKey("blart"));


        Map<String, Field> test2 = ReflectionUtils.getDeepDeclaredFieldMap(Child.class);
        assertEquals(2, test2.size());
        assertTrue(test2.containsKey("com.cedarsoftware.util.TestReflectionUtils$Parent.foo"));
        assertFalse(test2.containsKey("com.cedarsoftware.util.TestReflectionUtils$Child.foo"));
    }

    @Test
    public void testGetClassName() throws Exception
    {
        assertEquals("null", ReflectionUtils.getClassName(null));
        assertEquals("java.lang.String", ReflectionUtils.getClassName("item"));
    }

    @Test
<<<<<<< HEAD
    public void testGetClassAnnotationsWithNul() throws Exception
=======
    public void testGetClassAnnotationsWithNull() throws Exception
>>>>>>> 680d1a45
    {
        assertNull(ReflectionUtils.getClassAnnotation(null, null));
    }

    private class Parent {
        private String foo;
    }

    private class Child extends Parent {
        private String foo;
    }
}<|MERGE_RESOLUTION|>--- conflicted
+++ resolved
@@ -23,10 +23,6 @@
 import static org.junit.Assert.assertNull;
 import static org.junit.Assert.assertTrue;
 import static org.mockito.Mockito.*;
-<<<<<<< HEAD
-
-=======
->>>>>>> 680d1a45
 
 /**
  * @author John DeRegnaucourt (jdereg@gmail.com)
@@ -206,10 +202,6 @@
         ReflectionUtils.getDeclaredFields(Parent.class, fields);
     }
 
-<<<<<<< HEAD
-
-=======
->>>>>>> 680d1a45
     @Test
     public void testDeepDeclaredFields() throws Exception
     {
@@ -261,11 +253,7 @@
     }
 
     @Test
-<<<<<<< HEAD
-    public void testGetClassAnnotationsWithNul() throws Exception
-=======
     public void testGetClassAnnotationsWithNull() throws Exception
->>>>>>> 680d1a45
     {
         assertNull(ReflectionUtils.getClassAnnotation(null, null));
     }
