package com.cedarsoftware.util.convert;

import java.math.BigDecimal;
import java.math.BigInteger;
import java.sql.Timestamp;
import java.time.Instant;
import java.time.LocalDate;
import java.time.LocalDateTime;
import java.time.ZoneId;
import java.time.ZonedDateTime;
import java.util.Calendar;
import java.util.Collection;
import java.util.Date;
import java.util.GregorianCalendar;
import java.util.HashMap;
import java.util.Map;
import java.util.TimeZone;
import java.util.UUID;
import java.util.concurrent.atomic.AtomicBoolean;
import java.util.concurrent.atomic.AtomicInteger;
import java.util.concurrent.atomic.AtomicLong;
import java.util.stream.Stream;

import com.cedarsoftware.util.DeepEquals;
import com.cedarsoftware.util.TestUtil;
import org.junit.jupiter.api.BeforeEach;
import org.junit.jupiter.api.Test;
import org.junit.jupiter.params.ParameterizedTest;
import org.junit.jupiter.params.provider.Arguments;
import org.junit.jupiter.params.provider.EmptySource;
import org.junit.jupiter.params.provider.MethodSource;
import org.junit.jupiter.params.provider.NullAndEmptySource;
import org.junit.jupiter.params.provider.NullSource;

import static com.cedarsoftware.util.convert.Converter.localDateTimeToMillis;
import static com.cedarsoftware.util.convert.Converter.localDateToMillis;
import static com.cedarsoftware.util.convert.Converter.zonedDateTimeToMillis;
import static com.cedarsoftware.util.convert.ConverterTest.fubar.bar;
import static com.cedarsoftware.util.convert.ConverterTest.fubar.foo;
import static org.assertj.core.api.Assertions.assertThat;
import static org.assertj.core.api.Assertions.assertThatExceptionOfType;
import static org.assertj.core.api.Assertions.assertThatThrownBy;
import static org.junit.jupiter.api.Assertions.assertEquals;
import static org.junit.jupiter.api.Assertions.assertFalse;
import static org.junit.jupiter.api.Assertions.assertNull;
import static org.junit.jupiter.api.Assertions.assertSame;
import static org.junit.jupiter.api.Assertions.assertTrue;
import static org.junit.jupiter.api.Assertions.fail;

/**
 * @author John DeRegnaucourt (jdereg@gmail.com) & Ken Partlow
 *         <br>
 *         Copyright (c) Cedar Software LLC
 *         <br><br>
 *         Licensed under the Apache License, Version 2.0 (the "License");
 *         you may not use this file except in compliance with the License.
 *         You may obtain a copy of the License at
 *         <br><br>
 *         http://www.apache.org/licenses/LICENSE-2.0
 *         <br><br>
 *         Unless required by applicable law or agreed to in writing, software
 *         distributed under the License is distributed on an "AS IS" BASIS,
 *         WITHOUT WARRANTIES OR CONDITIONS OF ANY KIND, either express or implied.
 *         See the License for the specific language governing permissions and
 *         limitations under the License.
 */
class ConverterTest
{

    private Converter converter;

    enum fubar
    {
        foo, bar, baz, quz
    }

    @BeforeEach
    public void before() {
        // create converter with default options
        this.converter = new Converter(new DefaultConverterOptions());
    }

    private static Stream<Arguments> testByte_minValue_params() {
        return Stream.of(
                Arguments.of("-128"),
                Arguments.of(Byte.MIN_VALUE),
                Arguments.of((short)Byte.MIN_VALUE),
                Arguments.of((int)Byte.MIN_VALUE),
                Arguments.of((long)Byte.MIN_VALUE),
                Arguments.of(-128.0f),
                Arguments.of(-128.0d),
                Arguments.of( new BigDecimal("-128.0")),
                Arguments.of( new BigDecimal("-128.9")),
                Arguments.of( new BigInteger("-128")),
                Arguments.of( new AtomicInteger(-128)),
                Arguments.of( new AtomicLong(-128L)));
    }

    @ParameterizedTest
    @MethodSource("testByte_minValue_params")
    void testByte_minValue(Object value)
    {
        Byte converted = this.converter.convert(value, Byte.class);
        assertThat(converted).isEqualTo(Byte.MIN_VALUE);
    }

    @ParameterizedTest
    @MethodSource("testByte_minValue_params")
    void testByte_minValue_usingPrimitive(Object value)
    {
        byte converted = this.converter.convert(value, byte.class);
        assertThat(converted).isEqualTo(Byte.MIN_VALUE);
    }


    private static Stream<Arguments> testByte_maxValue_params() {
        return Stream.of(
                Arguments.of("127.9"),
                Arguments.of("127"),
                Arguments.of(Byte.MAX_VALUE),
                Arguments.of((short)Byte.MAX_VALUE),
                Arguments.of((int)Byte.MAX_VALUE),
                Arguments.of((long)Byte.MAX_VALUE),
                Arguments.of(127.0f),
                Arguments.of(127.0d),
                Arguments.of( new BigDecimal("127.0")),
                Arguments.of( new BigInteger("127")),
                Arguments.of( new AtomicInteger(127)),
                Arguments.of( new AtomicLong(127L)));
    }

    @ParameterizedTest
    @MethodSource("testByte_maxValue_params")
    void testByte_maxValue(Object value)
    {
        Byte converted = this.converter.convert(value, Byte.class);
        assertThat(converted).isEqualTo(Byte.MAX_VALUE);
    }

    @ParameterizedTest
    @MethodSource("testByte_maxValue_params")
    void testByte_maxValue_usingPrimitive(Object value)
    {
        byte converted = this.converter.convert(value, byte.class);
        assertThat(converted).isEqualTo(Byte.MAX_VALUE);
    }
    
    private static Stream<Arguments> testByte_booleanParams() {
        return Stream.of(
                Arguments.of( true, CommonValues.BYTE_ONE),
                Arguments.of( false, CommonValues.BYTE_ZERO),
                Arguments.of( Boolean.TRUE, CommonValues.BYTE_ONE),
                Arguments.of( Boolean.FALSE, CommonValues.BYTE_ZERO),
                Arguments.of( new AtomicBoolean(true), CommonValues.BYTE_ONE),
                Arguments.of( new AtomicBoolean(false), CommonValues.BYTE_ZERO));
    }

    @ParameterizedTest
    @MethodSource("testByte_booleanParams")
    void testByte_fromBoolean(Object value, Byte expectedResult)
    {
        Byte converted = this.converter.convert(value, Byte.class);
        assertThat(converted).isSameAs(expectedResult);
    }

    @ParameterizedTest
    @MethodSource("testByte_booleanParams")
    void testByte_fromBoolean_usingPrimitive(Object value, Byte expectedResult)
    {
        byte converted = this.converter.convert(value, byte.class);
        assertThat(converted).isSameAs(expectedResult);
    }

    private static Stream<Arguments> testByteParams_withIllegalArguments() {
        return Stream.of(
                Arguments.of("45badNumber", "not parseable as a byte"),
                Arguments.of("-129", "not parseable as a byte"),
                Arguments.of("128", "not parseable as a byte"),
                Arguments.of( TimeZone.getDefault(), "Unsupported conversion"));
    }

    @ParameterizedTest
    @MethodSource("testByteParams_withIllegalArguments")
    void testByte_withIllegalArguments(Object value, String partialMessage) {
        assertThatExceptionOfType(IllegalArgumentException.class)
                .isThrownBy(() ->  this.converter.convert(value, byte.class))
                .withMessageContaining(partialMessage);
    }

    @ParameterizedTest
    @NullAndEmptySource
    void testConvertToPrimitiveByte_whenEmptyOrNullString(String s)
    {
        byte converted = this.converter.convert(s, byte.class);
        assertThat(converted).isZero();
    }

    @ParameterizedTest
    @NullSource
    void testConvertToByte_whenNullString(String s)
    {
        Byte converted = this.converter.convert(s, Byte.class);
        assertThat(converted).isNull();
    }

    @ParameterizedTest
    @EmptySource
    void testConvertToByte_whenEmptyString(String s)
    {
        Byte converted = this.converter.convert(s, Byte.class);
        assertThat(converted).isZero();
    }

    private static Stream<Arguments> testShortParams() {
        return Stream.of(
                Arguments.of("-32768.9", (short)-32768),
                Arguments.of("-32768", (short)-32768),
                Arguments.of("32767", (short)32767),
                Arguments.of("32767.9", (short)32767),
                Arguments.of(Byte.MIN_VALUE, (short)-128),
                Arguments.of(Byte.MAX_VALUE, (short)127),
                Arguments.of(Short.MIN_VALUE, (short)-32768),
                Arguments.of(Short.MAX_VALUE, (short)32767),
                Arguments.of(-25, (short)-25),
                Arguments.of(24, (short)24),
                Arguments.of(-128L, (short)-128),
                Arguments.of(127L, (short)127),
                Arguments.of(-128.0f, (short)-128),
                Arguments.of(127.0f, (short)127),
                Arguments.of(-128.0d, (short)-128),
                Arguments.of(127.0d, (short)127),
                Arguments.of( new BigDecimal("100"),(short)100),
                Arguments.of( new BigInteger("120"), (short)120),
                Arguments.of( new AtomicInteger(25), (short)25),
                Arguments.of( new AtomicLong(100L), (short)100)
        );
    }


    @ParameterizedTest
    @MethodSource("testShortParams")
    void testShort(Object value, Short expectedResult)
    {
        Short converted = this.converter.convert(value, Short.class);
        assertThat(converted).isEqualTo(expectedResult);
    }

    @ParameterizedTest
    @MethodSource("testShortParams")
    void testShort_usingPrimitive(Object value, short expectedResult) {
        short converted = this.converter.convert(value, short.class);
        assertThat(converted).isEqualTo(expectedResult);
    }

    private static Stream<Arguments> testShort_booleanParams() {
        return Stream.of(
                Arguments.of( true, CommonValues.SHORT_ONE),
                Arguments.of( false, CommonValues.SHORT_ZERO),
                Arguments.of( Boolean.TRUE, CommonValues.SHORT_ONE),
                Arguments.of( Boolean.FALSE, CommonValues.SHORT_ZERO),
                Arguments.of( new AtomicBoolean(true), CommonValues.SHORT_ONE),
                Arguments.of( new AtomicBoolean(false), CommonValues.SHORT_ZERO));
    }

    @ParameterizedTest
    @MethodSource("testShort_booleanParams")
    void testShort_fromBoolean(Object value, Short expectedResult)
    {
        Short converted = this.converter.convert(value, Short.class);
        assertThat(converted).isSameAs(expectedResult);
    }

    @ParameterizedTest
    @MethodSource("testShort_booleanParams")
    void testShort_fromBoolean_usingPrimitives(Object value, Short expectedResult)
    {
        short converted = this.converter.convert(value, short.class);
        assertThat(converted).isSameAs(expectedResult);
    }

    private static Stream<Arguments> testShortParams_withIllegalArguments() {
        return Stream.of(
                Arguments.of("45badNumber", "not parseable as a short value or outside -32768 to 32767"),
                Arguments.of("-32769", "not parseable as a short value or outside -32768 to 32767"),
                Arguments.of("32768", "not parseable as a short value or outside -32768 to 32767"),
                Arguments.of( TimeZone.getDefault(), "Unsupported conversion"));
    }

    @ParameterizedTest
    @MethodSource("testShortParams_withIllegalArguments")
    void testShort_withIllegalArguments(Object value, String partialMessage) {
        assertThatExceptionOfType(IllegalArgumentException.class)
                .isThrownBy(() ->  this.converter.convert(value, short.class))
                .withMessageContaining(partialMessage);
    }

    @ParameterizedTest
    @NullAndEmptySource
    void testConvertToPrimitiveShort_whenEmptyOrNullString(String s)
    {
        short converted = this.converter.convert(s, short.class);
        assertThat(converted).isZero();
    }

    @ParameterizedTest
    @NullSource
    void testConvertToShort_whenNullString(String s)
    {
        Short converted = this.converter.convert(s, Short.class);
        assertThat(converted).isNull();
    }

    @ParameterizedTest
    @EmptySource
    void testConvertToShort_whenEmptyString(String s)
    {
        Short converted = this.converter.convert(s, Short.class);
        assertThat(converted).isZero();
    }


    private static Stream<Arguments> testIntParams() {
        return Stream.of(
                Arguments.of("-32768", -32768),
                Arguments.of("32767", 32767),
                Arguments.of(Byte.MIN_VALUE,-128),
                Arguments.of(Byte.MAX_VALUE, 127),
                Arguments.of(Short.MIN_VALUE, -32768),
                Arguments.of(Short.MAX_VALUE, 32767),
                Arguments.of(Integer.MIN_VALUE, Integer.MIN_VALUE),
                Arguments.of(Integer.MAX_VALUE, Integer.MAX_VALUE),
                Arguments.of(-128L, -128),
                Arguments.of(127L, 127),
                Arguments.of(-128.0f, -128),
                Arguments.of(127.0f, 127),
                Arguments.of(-128.0d, -128),
                Arguments.of(127.0d, 127),
                Arguments.of( new BigDecimal("100"),100),
                Arguments.of( new BigInteger("120"), 120),
                Arguments.of( new AtomicInteger(25), 25),
                Arguments.of( new AtomicLong(100L), 100)
        );
    }

<<<<<<< HEAD
        assert 25 == this.converter.convert(new AtomicInteger(25), int.class);
        assert 100 == this.converter.convert(new AtomicLong(100L), Integer.class);
        assert 1 == this.converter.convert(new AtomicBoolean(true), Integer.class);
        assert 0 == this.converter.convert(new AtomicBoolean(false), Integer.class);
        assert 11 == converter.convert("11.5", int.class);
        assert 11 == converter.convert("11.5", Integer.class);

        try
        {
            this.converter.convert(TimeZone.getDefault(), int.class);
            fail();
        }
        catch (IllegalArgumentException e)
        {
            assertTrue(e.getMessage().toLowerCase().contains("unsupported conversion, source type [zoneinfo"));
        }
=======
    @ParameterizedTest
    @MethodSource("testIntParams")
    void testInt(Object value, Integer expectedResult)
    {
        Integer converted = this.converter.convert(value, Integer.class);
        assertThat(converted).isEqualTo(expectedResult);
    }

    @ParameterizedTest
    @MethodSource("testShortParams")
    void testInt_usingPrimitive(Object value, int expectedResult)
    {
        int converted = this.converter.convert(value, int.class);
        assertThat(converted).isEqualTo(expectedResult);
    }
>>>>>>> 48c4a13d


    private static Stream<Arguments> testInt_booleanParams() {
        return Stream.of(
                Arguments.of( true, CommonValues.INTEGER_ONE),
                Arguments.of( false, CommonValues.INTEGER_ZERO),
                Arguments.of( Boolean.TRUE, CommonValues.INTEGER_ONE),
                Arguments.of( Boolean.FALSE, CommonValues.INTEGER_ZERO),
                Arguments.of( new AtomicBoolean(true), CommonValues.INTEGER_ONE),
                Arguments.of( new AtomicBoolean(false), CommonValues.INTEGER_ZERO));
    }

    @ParameterizedTest
    @MethodSource("testInt_booleanParams")
    void testInt_fromBoolean(Object value, Integer expectedResult)
    {
        Integer converted = this.converter.convert(value, Integer.class);
        assertThat(converted).isSameAs(expectedResult);
    }


    private static Stream<Arguments> testIntegerParams_withIllegalArguments() {
        return Stream.of(
                Arguments.of("11.5", "not parseable as an integer"),
                Arguments.of("45badNumber", "not parseable as an integer"),
                Arguments.of( "12147483648", "not parseable as an integer"),
                Arguments.of("2147483649", "not parseable as an integer"),
                Arguments.of( TimeZone.getDefault(), "Unsupported conversion"));
    }

    @ParameterizedTest
    @MethodSource("testIntegerParams_withIllegalArguments")
    void testInteger_withIllegalArguments(Object value, String partialMessage) {
        assertThatExceptionOfType(IllegalArgumentException.class)
                .isThrownBy(() ->  this.converter.convert(value, Integer.class))
                .withMessageContaining(partialMessage);
    }


    @ParameterizedTest
    @NullAndEmptySource
    void testConvertToPrimitiveInteger_whenEmptyOrNullString(String s)
    {
        int converted = this.converter.convert(s, int.class);
        assertThat(converted).isZero();
    }

    @ParameterizedTest
    @NullSource
    void testConvertToInteger_whenNullString(String s)
    {
        Integer converted = this.converter.convert(s, Integer.class);
        assertThat(converted).isNull();
    }

    @ParameterizedTest
    @EmptySource
    void testConvertToInteger_whenEmptyString(String s)
    {
        Integer converted = this.converter.convert(s, Integer.class);
        assertThat(converted).isZero();
    }

    private static Stream<Arguments> testLongParams() {
        return Stream.of(
                Arguments.of("-32768", -32768L),
                Arguments.of("32767", 32767L),
                Arguments.of(Byte.MIN_VALUE,-128L),
                Arguments.of(Byte.MAX_VALUE, 127L),
                Arguments.of(Short.MIN_VALUE, -32768L),
                Arguments.of(Short.MAX_VALUE, 32767L),
                Arguments.of(Integer.MIN_VALUE, -2147483648L),
                Arguments.of(Integer.MAX_VALUE, 2147483647L),
                Arguments.of(Long.MIN_VALUE, -9223372036854775808L),
                Arguments.of(Long.MAX_VALUE, 9223372036854775807L),
                Arguments.of(-128.0f, -128L),
                Arguments.of(127.0f, 127L),
                Arguments.of(-128.0d, -128L),
                Arguments.of(127.0d, 127L),
                Arguments.of( new BigDecimal("100"), 100L),
                Arguments.of( new BigInteger("120"), 120L),
                Arguments.of( new AtomicInteger(25), 25L),
                Arguments.of( new AtomicLong(100L), 100L)
        );
    }

    @ParameterizedTest
    @MethodSource("testLongParams")
    void testLong(Object value, Long expectedResult)
    {
        Long converted = this.converter.convert(value, Long.class);
        assertThat(converted).isEqualTo(expectedResult);
    }

    @ParameterizedTest
    @MethodSource("testLongParams")
    void testLong_withPrimitives(Object value, long expectedResult)
    {
        long converted = this.converter.convert(value, long.class);
        assertThat(converted).isEqualTo(expectedResult);
    }

    private static Stream<Arguments> testLong_booleanParams() {
        return Stream.of(
                Arguments.of( true, CommonValues.LONG_ONE),
                Arguments.of( false, CommonValues.LONG_ZERO),
                Arguments.of( Boolean.TRUE, CommonValues.LONG_ONE),
                Arguments.of( Boolean.FALSE, CommonValues.LONG_ZERO),
                Arguments.of( new AtomicBoolean(true), CommonValues.LONG_ONE),
                Arguments.of( new AtomicBoolean(false), CommonValues.LONG_ZERO));
    }

    @ParameterizedTest
    @MethodSource("testLong_booleanParams")
    void testLong_fromBoolean(Object value, Long expectedResult)
    {
        Long converted = this.converter.convert(value, Long.class);
        assertThat(converted).isSameAs(expectedResult);
    }

    @ParameterizedTest
    @NullAndEmptySource
    void testConvertToPrimitiveLong_whenEmptyOrNullString(String s)
    {
        long converted = this.converter.convert(s, long.class);
        assertThat(converted).isZero();
    }

    @ParameterizedTest
    @NullSource
    void testConvertToLong_whenNullString(String s)
    {
        Long converted = this.converter.convert(s, Long.class);
        assertThat(converted).isNull();
    }

    @ParameterizedTest
    @EmptySource
    void testConvertTLong_whenEmptyString(String s)
    {
        Long converted = this.converter.convert(s, Long.class);
        assertThat(converted).isZero();
    }

    @Test
    void testLong_fromDate()
    {
        Date date = Date.from(Instant.now());
        Long converted = this.converter.convert(date, Long.class);
        assertThat(converted).isEqualTo(date.getTime());
    }

    @Test
    void testLong_fromCalendar()
    {
        Calendar date = Calendar.getInstance();
        Long converted = this.converter.convert(date, Long.class);
        assertThat(converted).isEqualTo(date.getTime().getTime());
    }

    @Test
    void testLong_fromLocalDate()
    {
        LocalDate localDate = LocalDate.now();
        Long converted = this.converter.convert(localDate, Long.class);
        assertThat(converted).isEqualTo(localDate.toEpochDay());
    }

<<<<<<< HEAD
        assert 25L == this.converter.convert(new AtomicInteger(25), long.class);
        assert 100L == this.converter.convert(new AtomicLong(100L), Long.class);
        assert 1L == this.converter.convert(new AtomicBoolean(true), Long.class);
        assert 0L == this.converter.convert(new AtomicBoolean(false), Long.class);
        assert 11L == converter.convert("11.5", long.class);
        assert 11L == converter.convert("11.5", Long.class);
=======

    private static Stream<Arguments> testLongParams_withIllegalArguments() {
        return Stream.of(
                Arguments.of("11.5", "not parseable as a long value"),
                Arguments.of("45badNumber", "not parseable as a long value"),
                Arguments.of( "-9223372036854775809", "not parseable as a long value"),
                Arguments.of("9223372036854775808", "not parseable as a long value"),
                Arguments.of( TimeZone.getDefault(), "Unsupported conversion"));
    }
>>>>>>> 48c4a13d

    @ParameterizedTest
    @MethodSource("testLongParams_withIllegalArguments")
    void testLong_withIllegalArguments(Object value, String partialMessage) {
        assertThatExceptionOfType(IllegalArgumentException.class)
                .isThrownBy(() ->  this.converter.convert(value, Long.class))
                .withMessageContaining(partialMessage);
    }

    private static Stream<Arguments> testAtomicLongParams() {
        return Stream.of(
                Arguments.of("-32768", new AtomicLong(-32768L)),
                Arguments.of("32767", new AtomicLong(32767L)),
                Arguments.of(Byte.MIN_VALUE, new AtomicLong(-128L)),
                Arguments.of(Byte.MAX_VALUE, new AtomicLong(127L)),
                Arguments.of(Short.MIN_VALUE, new AtomicLong(-32768L)),
                Arguments.of(Short.MAX_VALUE, new AtomicLong(32767L)),
                Arguments.of(Integer.MIN_VALUE, new AtomicLong(-2147483648L)),
                Arguments.of(Integer.MAX_VALUE, new AtomicLong(2147483647L)),
                Arguments.of(Long.MIN_VALUE, new AtomicLong(-9223372036854775808L)),
                Arguments.of(Long.MAX_VALUE, new AtomicLong(9223372036854775807L)),
                Arguments.of(-128.0f, new AtomicLong(-128L)),
                Arguments.of(127.0f, new AtomicLong(127L)),
                Arguments.of(-128.0d, new AtomicLong(-128L)),
                Arguments.of(127.0d, new AtomicLong(127L)),
                Arguments.of( new BigDecimal("100"), new AtomicLong(100L)),
                Arguments.of( new BigInteger("120"), new AtomicLong(120L)),
                Arguments.of( new AtomicInteger(25), new AtomicLong(25L)),
                Arguments.of( new AtomicLong(100L), new AtomicLong(100L))
        );
    }

    @ParameterizedTest
    @MethodSource("testAtomicLongParams")
    void testAtomicLong(Object value, AtomicLong expectedResult)
    {
        AtomicLong converted = this.converter.convert(value, AtomicLong.class);
        assertThat(converted.get()).isEqualTo(expectedResult.get());
    }

    private static Stream<Arguments> testAtomicLong_fromBooleanParams() {
        return Stream.of(
                Arguments.of( true, new AtomicLong(CommonValues.LONG_ONE)),
                Arguments.of( false, new AtomicLong(CommonValues.LONG_ZERO)),
                Arguments.of( Boolean.TRUE,  new AtomicLong(CommonValues.LONG_ONE)),
                Arguments.of( Boolean.FALSE, new AtomicLong(CommonValues.LONG_ZERO)),
                Arguments.of( new AtomicBoolean(true), new AtomicLong(CommonValues.LONG_ONE)),
                Arguments.of( new AtomicBoolean(false), new AtomicLong(CommonValues.LONG_ZERO)));
    }

    @ParameterizedTest
    @MethodSource("testAtomicLong_fromBooleanParams")
    void testAtomicLong_fromBoolean(Object value, AtomicLong expectedResult)
    {
        AtomicLong converted = this.converter.convert(value, AtomicLong.class);
        assertThat(converted.get()).isEqualTo(expectedResult.get());
    }

    @ParameterizedTest
    @NullSource
    void testConvertToAtomicLong_whenNullString(String s)
    {
        AtomicLong converted = this.converter.convert(s, AtomicLong.class);
        assertThat(converted).isNull();
    }

    @ParameterizedTest
    @EmptySource
    void testConvertToAtomicLong_whenEmptyString(String s)
    {
        AtomicLong converted = this.converter.convert(s, AtomicLong.class);
        assertThat(converted.get()).isZero();
    }

    @Test
    void testAtomicLong_fromDate()
    {
        Date date = Date.from(Instant.now());
        AtomicLong converted = this.converter.convert(date, AtomicLong.class);
        assertThat(converted.get()).isEqualTo(date.getTime());
    }

    @Test
    void testAtomicLong_fromCalendar()
    {
        Calendar date = Calendar.getInstance();
        AtomicLong converted = this.converter.convert(date, AtomicLong.class);
        assertThat(converted.get()).isEqualTo(date.getTime().getTime());
    }

    @Test
    void testAtomicLong_fromLocalDate()
    {
        LocalDate localDate = LocalDate.now();
        Long converted = this.converter.convert(localDate, Long.class);
        assertThat(converted).isEqualTo(localDate.toEpochDay());
    }


    private static Stream<Arguments> testAtomicLongParams_withIllegalArguments() {
        return Stream.of(
                Arguments.of("11.5", "not parseable as an AtomicLong"),
                Arguments.of("45badNumber", "not parseable as an AtomicLong"),
                Arguments.of( "-9223372036854775809", "not parseable as an AtomicLong"),
                Arguments.of("9223372036854775808", "not parseable as an AtomicLong"),
                Arguments.of( TimeZone.getDefault(), "Unsupported conversion"));
    }

<<<<<<< HEAD
        Calendar today = Calendar.getInstance();
        now70 = today.getTime().getTime();
        x = this.converter.convert(today, AtomicLong.class);
        assertEquals(now70, x.get());

        x = this.converter.convert(new AtomicInteger(25), AtomicLong.class);
        assertEquals(25L, x.get());
        x = this.converter.convert(new AtomicLong(100L), AtomicLong.class);
        assertEquals(100L, x.get());
        x = this.converter.convert(new AtomicBoolean(true), AtomicLong.class);
        assertEquals(1L, x.get());
        x = this.converter.convert(new AtomicBoolean(false), AtomicLong.class);
        assertEquals(0L, x.get());
        assertEquals(new AtomicLong(11).get(), converter.convert("11.5", AtomicLong.class).get());
=======
    @ParameterizedTest
    @MethodSource("testAtomicLongParams_withIllegalArguments")
    void testAtomicLong_withIllegalArguments(Object value, String partialMessage) {
        assertThatExceptionOfType(IllegalArgumentException.class)
                .isThrownBy(() ->  this.converter.convert(value, AtomicLong.class))
                .withMessageContaining(partialMessage);
    }
>>>>>>> 48c4a13d


    private static Stream<Arguments> testStringParams() {
        return Stream.of(
                Arguments.of("-32768", "-32768"),
                Arguments.of("Hello", "Hello"),
                Arguments.of(Byte.MIN_VALUE, "-128"),
                Arguments.of(Byte.MAX_VALUE, "127"),
                Arguments.of(Short.MIN_VALUE, "-32768"),
                Arguments.of(Short.MAX_VALUE, "32767L"),
                Arguments.of(Integer.MIN_VALUE, "-2147483648L"),
                Arguments.of(Integer.MAX_VALUE, "2147483647L"),
                Arguments.of(Long.MIN_VALUE, "-9223372036854775808L"),
                Arguments.of(Long.MAX_VALUE, "9223372036854775807L"),
                Arguments.of(-128.0f, "-128"),
                Arguments.of(127.56f, "127.56"),
                Arguments.of(-128.0d, "-128"),
                Arguments.of(1.23456789d, "1.23456789"),
                Arguments.of(123456789.12345, "123456789.12345"),
                Arguments.of( new BigDecimal("9999999999999999999999999.99999999"), "9999999999999999999999999.99999999"),
                Arguments.of( new BigInteger("999999999999999999999999999999999999999999"), "999999999999999999999999999999999999999999"),
                Arguments.of( new AtomicInteger(25), "25"),
                Arguments.of( new AtomicLong(Long.MAX_VALUE), "9223372036854775807L"),
                Arguments.of(3.1415926535897932384626433e18, "3141592653589793300"),
                Arguments.of(true, "true"),
                Arguments.of(false, "false"),
                Arguments.of(Boolean.TRUE, "true"),
                Arguments.of(Boolean.FALSE, "false"),
                Arguments.of(new AtomicBoolean(true), "true"),
                Arguments.of(new AtomicBoolean(false), "false"),
                Arguments.of('J', "J"),
                Arguments.of(new BigDecimal("3.1415926535897932384626433"), "3.1415926535897932384626433"),
                Arguments.of(new BigInteger("123456789012345678901234567890"), "123456789012345678901234567890"));
    }

    @ParameterizedTest
    @MethodSource("testAtomicLongParams")
    void testStringParams(Object value, AtomicLong expectedResult)
    {
        AtomicLong converted = this.converter.convert(value, AtomicLong.class);
        assertThat(converted.get()).isEqualTo(expectedResult.get());
    }

    @ParameterizedTest
    @NullAndEmptySource
    void testStringNullAndEmpty(String value) {
        String converted = this.converter.convert(value, String.class);
        assertThat(converted).isSameAs(value);
    }

    private static Stream<Arguments> testConvertStringParams_withIllegalArguments() {
        return Stream.of(
                Arguments.of(ZoneId.systemDefault(), "Unsupported conversion"),
                Arguments.of( TimeZone.getDefault(), "Unsupported conversion"));
    }

    @ParameterizedTest
    @MethodSource("testConvertStringParams_withIllegalArguments")
    void testConvertString_withIllegalArguments(Object value, String partialMessage) {
        assertThatExceptionOfType(IllegalArgumentException.class)
                .isThrownBy(() ->  this.converter.convert(value, AtomicLong.class))
                .withMessageContaining(partialMessage);
    }

    @Test
    void testString_fromDate()
    {
        Calendar cal = Calendar.getInstance();
        cal.clear();
        cal.set(2015, 0, 17, 8, 34, 49);

        Date date = cal.getTime();

        String converted = this.converter.convert(date, String.class);
        assertThat(converted).isEqualTo("2015-01-17T08:34:49");
    }

    @Test
    void testString_fromCalendar()
    {
        Calendar cal = Calendar.getInstance();
        cal.clear();
        cal.set(2015, 0, 17, 8, 34, 49);
        assertEquals("2015-01-17T08:34:49", this.converter.convert(cal.getTime(), String.class));
        assertEquals("2015-01-17T08:34:49", this.converter.convert(cal, String.class));
    }

    @Test
    void testString_fromLocalDate()
    {
        LocalDate localDate = LocalDate.of(2015, 9, 3);
        String converted = this.converter.convert(localDate, String.class);
        assertThat(converted).isEqualTo("2015-09-03");
    }


    @Test
    void testBigDecimal()
    {
        Object o = converter.convert("", BigDecimal.class);
        assertEquals(o, BigDecimal.ZERO);
        BigDecimal x = this.converter.convert("-450000", BigDecimal.class);
        assertEquals(new BigDecimal("-450000"), x);

        assertEquals(new BigDecimal("3.14"), this.converter.convert(new BigDecimal("3.14"), BigDecimal.class));
        assertEquals(new BigDecimal("8675309"), this.converter.convert(new BigInteger("8675309"), BigDecimal.class));
        assertEquals(new BigDecimal("75"), this.converter.convert((short) 75, BigDecimal.class));
        assertEquals(BigDecimal.ONE, this.converter.convert(true, BigDecimal.class));
        assertSame(BigDecimal.ONE, this.converter.convert(true, BigDecimal.class));
        assertEquals(BigDecimal.ZERO, this.converter.convert(false, BigDecimal.class));
        assertSame(BigDecimal.ZERO, this.converter.convert(false, BigDecimal.class));

        Date now = new Date();
        BigDecimal now70 = new BigDecimal(now.getTime());
        assertEquals(now70, this.converter.convert(now, BigDecimal.class));

        Calendar today = Calendar.getInstance();
        now70 = new BigDecimal(today.getTime().getTime());
        assertEquals(now70, this.converter.convert(today, BigDecimal.class));

        assertEquals(new BigDecimal(25), this.converter.convert(new AtomicInteger(25), BigDecimal.class));
        assertEquals(new BigDecimal(100), this.converter.convert(new AtomicLong(100L), BigDecimal.class));
        assertEquals(BigDecimal.ONE, this.converter.convert(new AtomicBoolean(true), BigDecimal.class));
        assertEquals(BigDecimal.ZERO, this.converter.convert(new AtomicBoolean(false), BigDecimal.class));

        try
        {
            this.converter.convert(TimeZone.getDefault(), BigDecimal.class);
            fail();
        }
        catch (IllegalArgumentException e)
        {
            assertTrue(e.getMessage().toLowerCase().contains("unsupported conversion, source type [zoneinfo"));
        }

        try
        {
            this.converter.convert("45badNumber", BigDecimal.class);
            fail();
        }
        catch (IllegalArgumentException e)
        {
            assertTrue(e.getMessage().toLowerCase().contains("value: 45badnumber not parseable as a bigdecimal value"));
        }
    }

    @Test
    void testBigInteger()
    {
        BigInteger x = this.converter.convert("-450000", BigInteger.class);
        assertEquals(new BigInteger("-450000"), x);

        assertEquals(new BigInteger("3"), this.converter.convert(new BigDecimal("3.14"), BigInteger.class));
        assertEquals(new BigInteger("8675309"), this.converter.convert(new BigInteger("8675309"), BigInteger.class));
        assertEquals(new BigInteger("75"), this.converter.convert((short) 75, BigInteger.class));
        assertEquals(BigInteger.ONE, this.converter.convert(true, BigInteger.class));
        assertSame(BigInteger.ONE, this.converter.convert(true, BigInteger.class));
        assertEquals(BigInteger.ZERO, this.converter.convert(false, BigInteger.class));
        assertSame(BigInteger.ZERO, this.converter.convert(false, BigInteger.class));
        assertEquals(new BigInteger("11"), converter.convert("11.5", BigInteger.class));
        
        Date now = new Date();
        BigInteger now70 = new BigInteger(Long.toString(now.getTime()));
        assertEquals(now70, this.converter.convert(now, BigInteger.class));

        Calendar today = Calendar.getInstance();
        now70 = new BigInteger(Long.toString(today.getTime().getTime()));
        assertEquals(now70, this.converter.convert(today, BigInteger.class));

        assertEquals(new BigInteger("25"), this.converter.convert(new AtomicInteger(25), BigInteger.class));
        assertEquals(new BigInteger("100"), this.converter.convert(new AtomicLong(100L), BigInteger.class));
        assertEquals(BigInteger.ONE, this.converter.convert(new AtomicBoolean(true), BigInteger.class));
        assertEquals(BigInteger.ZERO, this.converter.convert(new AtomicBoolean(false), BigInteger.class));

        try {
            this.converter.convert(TimeZone.getDefault(), BigInteger.class);
            fail();
        } catch (IllegalArgumentException e) {
            assertTrue(e.getMessage().toLowerCase().contains("unsupported conversion, source type [zoneinfo"));
        }

        try {
            this.converter.convert("45badNumber", BigInteger.class);
            fail();
        } catch (IllegalArgumentException e) {
            assertTrue(e.getMessage().toLowerCase().contains("value: 45badnumber not parseable as a biginteger value"));
        }
    }

    @Test
    void testAtomicInteger()
    {
        AtomicInteger x = this.converter.convert("-450000", AtomicInteger.class);
        assertEquals(-450000, x.get());

        assertEquals(3, (this.converter.convert(new BigDecimal("3.14"), AtomicInteger.class)).get());
        assertEquals(8675309, (this.converter.convert(new BigInteger("8675309"), AtomicInteger.class)).get());
        assertEquals(75, (this.converter.convert((short) 75, AtomicInteger.class)).get());
        assertEquals(1, (this.converter.convert(true, AtomicInteger.class)).get());
        assertEquals(0, (this.converter.convert(false, AtomicInteger.class)).get());
        assertEquals(new AtomicInteger(11).get(), converter.convert("11.5", AtomicInteger.class).get());

        assertEquals(25, (this.converter.convert(new AtomicInteger(25), AtomicInteger.class)).get());
        assertEquals(100, (this.converter.convert(new AtomicLong(100L), AtomicInteger.class)).get());
        assertEquals(1, (this.converter.convert(new AtomicBoolean(true), AtomicInteger.class)).get());
        assertEquals(0, (this.converter.convert(new AtomicBoolean(false), AtomicInteger.class)).get());

        try
        {
            this.converter.convert(TimeZone.getDefault(), AtomicInteger.class);
            fail();
        }
        catch (IllegalArgumentException e)
        {
            assertTrue(e.getMessage().toLowerCase().contains("unsupported conversion, source type [zoneinfo"));
        }

        try
        {
            this.converter.convert("45badNumber", AtomicInteger.class);
            fail();
        }
        catch (IllegalArgumentException e)
        {
            assertTrue(e.getMessage().toLowerCase().contains("45badnumber"));
        }
    }

    @Test
    void testDate()
    {
        // Date to Date
        Date utilNow = new Date();
        Date coerced = this.converter.convert(utilNow, Date.class);
        assertEquals(utilNow, coerced);
        assertFalse(coerced instanceof java.sql.Date);
        assert coerced != utilNow;

        // Date to java.sql.Date
        java.sql.Date sqlCoerced = this.converter.convert(utilNow, java.sql.Date.class);
        assertEquals(utilNow, sqlCoerced);

        // java.sql.Date to java.sql.Date
        java.sql.Date sqlNow = new java.sql.Date(utilNow.getTime());
        sqlCoerced = this.converter.convert(sqlNow, java.sql.Date.class);
        assertEquals(sqlNow, sqlCoerced);

        // java.sql.Date to Date
        coerced = this.converter.convert(sqlNow, Date.class);
        assertEquals(sqlNow, coerced);
        assertFalse(coerced instanceof java.sql.Date);

        // Date to Timestamp
        Timestamp tstamp = this.converter.convert(utilNow, Timestamp.class);
        assertEquals(utilNow, tstamp);

        // Timestamp to Date
        Date someDate = this.converter.convert(tstamp, Date.class);
        assertEquals(utilNow, tstamp);
        assertFalse(someDate instanceof Timestamp);

        // java.sql.Date to Timestamp
        tstamp = this.converter.convert(sqlCoerced, Timestamp.class);
        assertEquals(sqlCoerced, tstamp);

        // Timestamp to java.sql.Date
        java.sql.Date someDate1 = this.converter.convert(tstamp, java.sql.Date.class);
        assertEquals(someDate1, utilNow);

        // String to Date
        Calendar cal = Calendar.getInstance();
        cal.clear();
        cal.set(2015, 0, 17, 9, 54);
        Date date = this.converter.convert("2015-01-17 09:54", Date.class);
        assertEquals(cal.getTime(), date);
        assert date != null;
        assertFalse(date instanceof java.sql.Date);

        // String to java.sql.Date
        java.sql.Date sqlDate = this.converter.convert("2015-01-17 09:54", java.sql.Date.class);
        assertEquals(cal.getTime(), sqlDate);
        assert sqlDate != null;

        // Calendar to Date
        date = this.converter.convert(cal, Date.class);
        assertEquals(date, cal.getTime());
        assert date != null;
        assertFalse(date instanceof java.sql.Date);

        // Calendar to java.sql.Date
        sqlDate = this.converter.convert(cal, java.sql.Date.class);
        assertEquals(sqlDate, cal.getTime());
        assert sqlDate != null;

        // long to Date
        long now = System.currentTimeMillis();
        Date dateNow = new Date(now);
        Date converted = this.converter.convert(now, Date.class);
        assert converted != null;
        assertEquals(dateNow, converted);
        assertFalse(converted instanceof java.sql.Date);

        // long to java.sql.Date
        Date sqlConverted = this.converter.convert(now, java.sql.Date.class);
        assertEquals(dateNow, sqlConverted);
        assert sqlConverted != null;

        // AtomicLong to Date
        now = System.currentTimeMillis();
        dateNow = new Date(now);
        converted = this.converter.convert(new AtomicLong(now), Date.class);
        assert converted != null;
        assertEquals(dateNow, converted);
        assertFalse(converted instanceof java.sql.Date);

        // long to java.sql.Date
        dateNow = new java.sql.Date(now);
        sqlConverted = this.converter.convert(new AtomicLong(now), java.sql.Date.class);
        assert sqlConverted != null;
        assertEquals(dateNow, sqlConverted);

        // BigInteger to java.sql.Date
        BigInteger bigInt = new BigInteger("" + now);
        sqlDate = this.converter.convert(bigInt, java.sql.Date.class);
        assert sqlDate.getTime() == now;

        // BigDecimal to java.sql.Date
        BigDecimal bigDec = new BigDecimal(now);
        sqlDate = this.converter.convert(bigDec, java.sql.Date.class);
        assert sqlDate.getTime() == now;

        // BigInteger to Timestamp
        bigInt = new BigInteger("" + now);
        tstamp = this.converter.convert(bigInt, Timestamp.class);
        assert tstamp.getTime() == now;

        // BigDecimal to TimeStamp
        bigDec = new BigDecimal(now);
        tstamp = this.converter.convert(bigDec, Timestamp.class);
        assert tstamp.getTime() == now;

        // Invalid source type for Date
        try
        {
            this.converter.convert(TimeZone.getDefault(), Date.class);
            fail();
        }
        catch (IllegalArgumentException e)
        {
            assertTrue(e.getMessage().toLowerCase().contains("unsupported conversion, source type [zoneinfo"));
        }

        // Invalid source type for java.sql.Date
        try
        {
            this.converter.convert(TimeZone.getDefault(), java.sql.Date.class);
            fail();
        }
        catch (IllegalArgumentException e)
        {
            assertTrue(e.getMessage().toLowerCase().contains("unsupported conversion, source type [zoneinfo"));
        }

        // Invalid source date for Date
        try
        {
            this.converter.convert("2015/01/33", Date.class);
            fail();
        }
        catch (IllegalArgumentException e)
        {
            assertTrue(e.getMessage().contains("Day must be between 1 and 31 inclusive, date: 2015/01/33"));
        }

        // Invalid source date for java.sql.Date
        try
        {
            this.converter.convert("2015/01/33", java.sql.Date.class);
            fail();
        }
        catch (IllegalArgumentException e)
        {
            assertTrue(e.getMessage().toLowerCase().contains("day must be between 1 and 31"));
        }
    }

    @Test
    void testBogusSqlDate2()
    {
        assertThatThrownBy(() -> this.converter.convert(true, java.sql.Date.class))
                .isInstanceOf(IllegalArgumentException.class)
                .hasMessageContaining("Unsupported conversion, source type [Boolean (true)] target type 'java.sql.Date'");
    }

    @Test
    void testCalendar()
    {
        // Date to Calendar
        Date now = new Date();
        Calendar calendar = this.converter.convert(new Date(), Calendar.class);
        assertEquals(calendar.getTime(), now);

        // SqlDate to Calendar
        java.sql.Date sqlDate = this.converter.convert(now, java.sql.Date.class);
        calendar = this.converter.convert(sqlDate, Calendar.class);
        assertEquals(calendar.getTime(), sqlDate);

        // Timestamp to Calendar
        Timestamp timestamp = this.converter.convert(now, Timestamp.class);
        calendar = this.converter.convert(timestamp, Calendar.class);
        assertEquals(calendar.getTime(), timestamp);

        // Long to Calendar
        calendar = this.converter.convert(now.getTime(), Calendar.class);
        assertEquals(calendar.getTime(), now);

        // AtomicLong to Calendar
        AtomicLong atomicLong = new AtomicLong(now.getTime());
        calendar = this.converter.convert(atomicLong, Calendar.class);
        assertEquals(calendar.getTime(), now);

        // String to Calendar
        String strDate = this.converter.convert(now, String.class);
        calendar = this.converter.convert(strDate, Calendar.class);
        String strDate2 = this.converter.convert(calendar, String.class);
        assertEquals(strDate, strDate2);

        // BigInteger to Calendar
        BigInteger bigInt = new BigInteger("" + now.getTime());
        calendar = this.converter.convert(bigInt, Calendar.class);
        assertEquals(calendar.getTime(), now);

        // BigDecimal to Calendar
        BigDecimal bigDec = new BigDecimal(now.getTime());
        calendar = this.converter.convert(bigDec, Calendar.class);
        assertEquals(calendar.getTime(), now);

        // Other direction --> Calendar to other date types

        // Calendar to Date
        calendar = this.converter.convert(now, Calendar.class);
        Date date = this.converter.convert(calendar, Date.class);
        assertEquals(calendar.getTime(), date);

        // Calendar to SqlDate
        sqlDate = this.converter.convert(calendar, java.sql.Date.class);
        assertEquals(calendar.getTime().getTime(), sqlDate.getTime());

        // Calendar to Timestamp
        timestamp = this.converter.convert(calendar, Timestamp.class);
        assertEquals(calendar.getTime().getTime(), timestamp.getTime());

        // Calendar to Long
        long tnow = this.converter.convert(calendar, long.class);
        assertEquals(calendar.getTime().getTime(), tnow);

        // Calendar to AtomicLong
        atomicLong = this.converter.convert(calendar, AtomicLong.class);
        assertEquals(calendar.getTime().getTime(), atomicLong.get());

        // Calendar to String
        strDate = this.converter.convert(calendar, String.class);
        strDate2 = this.converter.convert(now, String.class);
        assertEquals(strDate, strDate2);

        // Calendar to BigInteger
        bigInt = this.converter.convert(calendar, BigInteger.class);
        assertEquals(now.getTime(), bigInt.longValue());

        // Calendar to BigDecimal
        bigDec = this.converter.convert(calendar, BigDecimal.class);
        assertEquals(now.getTime(), bigDec.longValue());
    }

    @Test
    void testLocalDateToOthers()
    {
        // Date to LocalDate
        Calendar calendar = Calendar.getInstance();
        calendar.clear();
        calendar.set(2020, 8, 30, 0, 0, 0);
        Date now = calendar.getTime();
        LocalDate localDate = this.converter.convert(now, LocalDate.class);
        assertEquals(localDateToMillis(localDate, ZoneId.systemDefault()), now.getTime());

        // LocalDate to LocalDate - identity check
        LocalDate x = this.converter.convert(localDate, LocalDate.class);
        assert localDate == x;

        // LocalDateTime to LocalDate
        LocalDateTime ldt = LocalDateTime.of(2020, 8, 30, 0, 0, 0);
        x = this.converter.convert(ldt, LocalDate.class);
        assert localDateTimeToMillis(ldt, ZoneId.systemDefault()) == localDateToMillis(x, ZoneId.systemDefault());

        // ZonedDateTime to LocalDate
        ZonedDateTime zdt = ZonedDateTime.of(2020, 8, 30, 0, 0, 0, 0, ZoneId.systemDefault());
        x = this.converter.convert(zdt, LocalDate.class);
        assert zonedDateTimeToMillis(zdt) == localDateToMillis(x, ZoneId.systemDefault());

        // Calendar to LocalDate
        x = this.converter.convert(calendar, LocalDate.class);
        assert localDateToMillis(localDate, ZoneId.systemDefault()) == calendar.getTime().getTime();

        // SqlDate to LocalDate
        java.sql.Date sqlDate = this.converter.convert(now, java.sql.Date.class);
        localDate = this.converter.convert(sqlDate, LocalDate.class);
        assertEquals(localDateToMillis(localDate, ZoneId.systemDefault()), sqlDate.getTime());

        // Timestamp to LocalDate
        Timestamp timestamp = this.converter.convert(now, Timestamp.class);
        localDate = this.converter.convert(timestamp, LocalDate.class);
        assertEquals(localDateToMillis(localDate, ZoneId.systemDefault()), timestamp.getTime());

        LocalDate nowDate = LocalDate.now();
        // Long to LocalDate
        localDate = this.converter.convert(nowDate.toEpochDay(), LocalDate.class);
        assertEquals(localDate, nowDate);

        // AtomicLong to LocalDate
        AtomicLong atomicLong = new AtomicLong(nowDate.toEpochDay());
        localDate = this.converter.convert(atomicLong, LocalDate.class);
        assertEquals(localDate, nowDate);

        // String to LocalDate
        String strDate = this.converter.convert(now, String.class);
        localDate = this.converter.convert(strDate, LocalDate.class);
        String strDate2 = this.converter.convert(localDate, String.class);
        assert strDate.startsWith(strDate2);

        // BigInteger to LocalDate
        BigInteger bigInt = new BigInteger("" + nowDate.toEpochDay());
        localDate = this.converter.convert(bigInt, LocalDate.class);
        assertEquals(localDate, nowDate);

        // BigDecimal to LocalDate
        BigDecimal bigDec = new BigDecimal(nowDate.toEpochDay());
        localDate = this.converter.convert(bigDec, LocalDate.class);
        assertEquals(localDate, nowDate);

        // Other direction --> LocalDate to other date types

        // LocalDate to Date
        localDate = this.converter.convert(now, LocalDate.class);
        Date date = this.converter.convert(localDate, Date.class);
        assertEquals(localDateToMillis(localDate, ZoneId.systemDefault()), date.getTime());

        // LocalDate to SqlDate
        sqlDate = this.converter.convert(localDate, java.sql.Date.class);
        assertEquals(localDateToMillis(localDate, ZoneId.systemDefault()), sqlDate.getTime());

        // LocalDate to Timestamp
        timestamp = this.converter.convert(localDate, Timestamp.class);
        assertEquals(localDateToMillis(localDate, ZoneId.systemDefault()), timestamp.getTime());

        // LocalDate to Long
        long tnow = this.converter.convert(localDate, long.class);
        assertEquals(localDate.toEpochDay(), tnow);

        // LocalDate to AtomicLong
        atomicLong = this.converter.convert(localDate, AtomicLong.class);
        assertEquals(localDate.toEpochDay(), atomicLong.get());

        // LocalDate to String
        strDate = this.converter.convert(localDate, String.class);
        strDate2 = this.converter.convert(now, String.class);
        assert strDate2.startsWith(strDate);

        // LocalDate to BigInteger
        bigInt = this.converter.convert(localDate, BigInteger.class);
        LocalDate nd = LocalDate.ofEpochDay(bigInt.longValue());
        assertEquals(localDate, nd);

        // LocalDate to BigDecimal
        bigDec = this.converter.convert(localDate, BigDecimal.class);
        nd = LocalDate.ofEpochDay(bigDec.longValue());
        assertEquals(localDate, nd);

        // Error handling
//        try {
//            this.converter.convert("2020-12-40", LocalDate.class);
//            fail();
//        }
//        catch (IllegalArgumentException e) {
//            TestUtil.assertContainsIgnoreCase(e.getMessage(), "day must be between 1 and 31");
//        }

        assert this.converter.convert(null, LocalDate.class) == null;
    }

    @Test
    void testStringToLocalDate()
    {
        String dec23rd2023 = "19714";
        LocalDate ld = this.converter.convert(dec23rd2023, LocalDate.class);
        assert ld.getYear() == 2023;
        assert ld.getMonthValue() == 12;
//        assert ld.getDayOfMonth() == 23;

        dec23rd2023 = "2023-12-23";
        ld = this.converter.convert(dec23rd2023, LocalDate.class);
        assert ld.getYear() == 2023;
        assert ld.getMonthValue() == 12;
        assert ld.getDayOfMonth() == 23;

        dec23rd2023 = "2023/12/23";
        ld = this.converter.convert(dec23rd2023, LocalDate.class);
        assert ld.getYear() == 2023;
        assert ld.getMonthValue() == 12;
        assert ld.getDayOfMonth() == 23;

        dec23rd2023 = "12/23/2023";
        ld = this.converter.convert(dec23rd2023, LocalDate.class);
        assert ld.getYear() == 2023;
        assert ld.getMonthValue() == 12;
        assert ld.getDayOfMonth() == 23;
    }

    @Test
    void testStringOnMapToLocalDate()
    {
        Map<String, Object> map = new HashMap<>();
        String dec23Epoch = "19714";
        map.put("value", dec23Epoch);
        LocalDate ld = this.converter.convert(map, LocalDate.class);
        assert ld.getYear() == 2023;
        assert ld.getMonthValue() == 12;
//        assert ld.getDayOfMonth() == 23;


        dec23Epoch = "2023-12-23";
        map.put("value", dec23Epoch);
        ld = this.converter.convert(map, LocalDate.class);
        assert ld.getYear() == 2023;
        assert ld.getMonthValue() == 12;
        assert ld.getDayOfMonth() == 23;

        dec23Epoch = "2023/12/23";
        map.put("value", dec23Epoch);
        ld = this.converter.convert(map, LocalDate.class);
        assert ld.getYear() == 2023;
        assert ld.getMonthValue() == 12;
        assert ld.getDayOfMonth() == 23;

        dec23Epoch = "12/23/2023";
        map.put("value", dec23Epoch);
        ld = this.converter.convert(map, LocalDate.class);
        assert ld.getYear() == 2023;
        assert ld.getMonthValue() == 12;
        assert ld.getDayOfMonth() == 23;
    }

    @Test
    void testStringKeysOnMapToLocalDate()
    {
        Map<String, Object> map = new HashMap<>();
        map.put("day", "23");
        map.put("month", "12");
        map.put("year", "2023");
        LocalDate ld = this.converter.convert(map, LocalDate.class);
        assert ld.getYear() == 2023;
        assert ld.getMonthValue() == 12;
        assert ld.getDayOfMonth() == 23;

        map.put("day", 23);
        map.put("month", 12);
        map.put("year", 2023);
        ld = this.converter.convert(map, LocalDate.class);
        assert ld.getYear() == 2023;
        assert ld.getMonthValue() == 12;
        assert ld.getDayOfMonth() == 23;
    }

    @Test
    void testLocalDateTimeToOthers()
    {
        // Date to LocalDateTime
        Calendar calendar = Calendar.getInstance();
        calendar.clear();
        calendar.set(2020, 8, 30, 13, 1, 11);
        Date now = calendar.getTime();
        LocalDateTime localDateTime = this.converter.convert(now, LocalDateTime.class);
        assertEquals(localDateTimeToMillis(localDateTime, ZoneId.systemDefault()), now.getTime());

        // LocalDateTime to LocalDateTime - identity check
        LocalDateTime x = this.converter.convert(localDateTime, LocalDateTime.class);
        assert localDateTime == x;

        // LocalDate to LocalDateTime
        LocalDate ld = LocalDate.of(2020, 8, 30);
        x = this.converter.convert(ld, LocalDateTime.class);
        assert localDateToMillis(ld, ZoneId.systemDefault()) == localDateTimeToMillis(x, ZoneId.systemDefault());

        // ZonedDateTime to LocalDateTime
        ZonedDateTime zdt = ZonedDateTime.of(2020, 8, 30, 13, 1, 11, 0, ZoneId.systemDefault());
        x = this.converter.convert(zdt, LocalDateTime.class);
        assert zonedDateTimeToMillis(zdt) == localDateTimeToMillis(x, ZoneId.systemDefault());

        // Calendar to LocalDateTime
        x = this.converter.convert(calendar, LocalDateTime.class);
        assert localDateTimeToMillis(localDateTime, ZoneId.systemDefault()) == calendar.getTime().getTime();

        // SqlDate to LocalDateTime
        java.sql.Date sqlDate = this.converter.convert(now, java.sql.Date.class);
        localDateTime = this.converter.convert(sqlDate, LocalDateTime.class);
        assertEquals(localDateTimeToMillis(localDateTime, ZoneId.systemDefault()), localDateToMillis(sqlDate.toLocalDate(), ZoneId.systemDefault()));

        // Timestamp to LocalDateTime
        Timestamp timestamp = this.converter.convert(now, Timestamp.class);
        localDateTime = this.converter.convert(timestamp, LocalDateTime.class);
        assertEquals(localDateTimeToMillis(localDateTime, ZoneId.systemDefault()), timestamp.getTime());

        // Long to LocalDateTime
        localDateTime = this.converter.convert(now.getTime(), LocalDateTime.class);
        assertEquals(localDateTimeToMillis(localDateTime, ZoneId.systemDefault()), now.getTime());

        // AtomicLong to LocalDateTime
        AtomicLong atomicLong = new AtomicLong(now.getTime());
        localDateTime = this.converter.convert(atomicLong, LocalDateTime.class);
        assertEquals(localDateTimeToMillis(localDateTime, ZoneId.systemDefault()), now.getTime());

        // String to LocalDateTime
        String strDate = this.converter.convert(now, String.class);
        localDateTime = this.converter.convert(strDate, LocalDateTime.class);
        String strDate2 = this.converter.convert(localDateTime, String.class);
        assert strDate.startsWith(strDate2);

        // BigInteger to LocalDateTime
        BigInteger bigInt = new BigInteger("" + now.getTime());
        localDateTime = this.converter.convert(bigInt, LocalDateTime.class);
        assertEquals(localDateTimeToMillis(localDateTime, ZoneId.systemDefault()), now.getTime());

        // BigDecimal to LocalDateTime
        BigDecimal bigDec = new BigDecimal(now.getTime());
        localDateTime = this.converter.convert(bigDec, LocalDateTime.class);
        assertEquals(localDateTimeToMillis(localDateTime, ZoneId.systemDefault()), now.getTime());

        // Other direction --> LocalDateTime to other date types

        // LocalDateTime to Date
        localDateTime = this.converter.convert(now, LocalDateTime.class);
        Date date = this.converter.convert(localDateTime, Date.class);
        assertEquals(localDateTimeToMillis(localDateTime, ZoneId.systemDefault()), date.getTime());

        // LocalDateTime to SqlDate
        sqlDate = this.converter.convert(localDateTime, java.sql.Date.class);
        assertEquals(localDateTimeToMillis(localDateTime, ZoneId.systemDefault()), sqlDate.getTime());

        // LocalDateTime to Timestamp
        timestamp = this.converter.convert(localDateTime, Timestamp.class);
        assertEquals(localDateTimeToMillis(localDateTime, ZoneId.systemDefault()), timestamp.getTime());

        // LocalDateTime to Long
        long tnow = this.converter.convert(localDateTime, long.class);
        assertEquals(localDateTimeToMillis(localDateTime, ZoneId.systemDefault()), tnow);

        // LocalDateTime to AtomicLong
        atomicLong = this.converter.convert(localDateTime, AtomicLong.class);
        assertEquals(localDateTimeToMillis(localDateTime, ZoneId.systemDefault()), atomicLong.get());

        // LocalDateTime to String
        strDate = this.converter.convert(localDateTime, String.class);
        strDate2 = this.converter.convert(now, String.class);
        assert strDate2.startsWith(strDate);

        // LocalDateTime to BigInteger
        bigInt = this.converter.convert(localDateTime, BigInteger.class);
        assertEquals(now.getTime(), bigInt.longValue());

        // LocalDateTime to BigDecimal
        bigDec = this.converter.convert(localDateTime, BigDecimal.class);
        assertEquals(now.getTime(), bigDec.longValue());

        // Error handling
        try
        {
            this.converter.convert("2020-12-40", LocalDateTime.class);
            fail();
        }
        catch (IllegalArgumentException e)
        {
            TestUtil.assertContainsIgnoreCase(e.getMessage(), "day must be between 1 and 31");
        }

        assert this.converter.convert(null, LocalDateTime.class) == null;
    }

    @Test
    void testZonedDateTimeToOthers()
    {
        // Date to ZonedDateTime
        Calendar calendar = Calendar.getInstance();
        calendar.clear();
        calendar.set(2020, 8, 30, 13, 1, 11);
        Date now = calendar.getTime();
        ZonedDateTime zonedDateTime = this.converter.convert(now, ZonedDateTime.class);
        assertEquals(zonedDateTimeToMillis(zonedDateTime), now.getTime());

        // ZonedDateTime to ZonedDateTime - identity check
        ZonedDateTime x = this.converter.convert(zonedDateTime, ZonedDateTime.class);
        assert zonedDateTime == x;

        // LocalDate to ZonedDateTime
        LocalDate ld = LocalDate.of(2020, 8, 30);
        x = this.converter.convert(ld, ZonedDateTime.class);
        assert localDateToMillis(ld, ZoneId.systemDefault()) == zonedDateTimeToMillis(x);

        // LocalDateTime to ZonedDateTime
        LocalDateTime ldt = LocalDateTime.of(2020, 8, 30, 13, 1, 11);
        x = this.converter.convert(ldt, ZonedDateTime.class);
        assert localDateTimeToMillis(ldt, ZoneId.systemDefault()) == zonedDateTimeToMillis(x);

        // ZonedDateTime to ZonedDateTime
        ZonedDateTime zdt = ZonedDateTime.of(2020, 8, 30, 13, 1, 11, 0, ZoneId.systemDefault());
        x = this.converter.convert(zdt, ZonedDateTime.class);
        assert zonedDateTimeToMillis(zdt) == zonedDateTimeToMillis(x);

        // Calendar to ZonedDateTime
        x = this.converter.convert(calendar, ZonedDateTime.class);
        assert zonedDateTimeToMillis(zonedDateTime) == calendar.getTime().getTime();

        // SqlDate to ZonedDateTime
        java.sql.Date sqlDate = this.converter.convert(now, java.sql.Date.class);
        zonedDateTime = this.converter.convert(sqlDate, ZonedDateTime.class);
        assertEquals(zonedDateTimeToMillis(zonedDateTime), localDateToMillis(sqlDate.toLocalDate(), ZoneId.systemDefault()));

        // Timestamp to ZonedDateTime
        Timestamp timestamp = this.converter.convert(now, Timestamp.class);
        zonedDateTime = this.converter.convert(timestamp, ZonedDateTime.class);
        assertEquals(zonedDateTimeToMillis(zonedDateTime), timestamp.getTime());

        // Long to ZonedDateTime
        zonedDateTime = this.converter.convert(now.getTime(), ZonedDateTime.class);
        assertEquals(zonedDateTimeToMillis(zonedDateTime), now.getTime());

        // AtomicLong to ZonedDateTime
        AtomicLong atomicLong = new AtomicLong(now.getTime());
        zonedDateTime = this.converter.convert(atomicLong, ZonedDateTime.class);
        assertEquals(zonedDateTimeToMillis(zonedDateTime), now.getTime());

        // String to ZonedDateTime
        String strDate = this.converter.convert(now, String.class);
        zonedDateTime = this.converter.convert(strDate, ZonedDateTime.class);
        String strDate2 = this.converter.convert(zonedDateTime, String.class);
        assert strDate2.startsWith(strDate);

        // BigInteger to ZonedDateTime
        BigInteger bigInt = new BigInteger("" + now.getTime());
        zonedDateTime = this.converter.convert(bigInt, ZonedDateTime.class);
        assertEquals(zonedDateTimeToMillis(zonedDateTime), now.getTime());

        // BigDecimal to ZonedDateTime
        BigDecimal bigDec = new BigDecimal(now.getTime());
        zonedDateTime = this.converter.convert(bigDec, ZonedDateTime.class);
        assertEquals(zonedDateTimeToMillis(zonedDateTime), now.getTime());

        // Other direction --> ZonedDateTime to other date types

        // ZonedDateTime to Date
        zonedDateTime = this.converter.convert(now, ZonedDateTime.class);
        Date date = this.converter.convert(zonedDateTime, Date.class);
        assertEquals(zonedDateTimeToMillis(zonedDateTime), date.getTime());

        // ZonedDateTime to SqlDate
        sqlDate = this.converter.convert(zonedDateTime, java.sql.Date.class);
        assertEquals(zonedDateTimeToMillis(zonedDateTime), sqlDate.getTime());

        // ZonedDateTime to Timestamp
        timestamp = this.converter.convert(zonedDateTime, Timestamp.class);
        assertEquals(zonedDateTimeToMillis(zonedDateTime), timestamp.getTime());

        // ZonedDateTime to Long
        long tnow = this.converter.convert(zonedDateTime, long.class);
        assertEquals(zonedDateTimeToMillis(zonedDateTime), tnow);

        // ZonedDateTime to AtomicLong
        atomicLong = this.converter.convert(zonedDateTime, AtomicLong.class);
        assertEquals(zonedDateTimeToMillis(zonedDateTime), atomicLong.get());

        // ZonedDateTime to String
        strDate = this.converter.convert(zonedDateTime, String.class);
        strDate2 = this.converter.convert(now, String.class);
        assert strDate.startsWith(strDate2);

        // ZonedDateTime to BigInteger
        bigInt = this.converter.convert(zonedDateTime, BigInteger.class);
        assertEquals(now.getTime(), bigInt.longValue());

        // ZonedDateTime to BigDecimal
        bigDec = this.converter.convert(zonedDateTime, BigDecimal.class);
        assertEquals(now.getTime(), bigDec.longValue());

        // Error handling
        try {
            this.converter.convert("2020-12-40", ZonedDateTime.class);
            fail();
        }
        catch (IllegalArgumentException e) {
            TestUtil.assertContainsIgnoreCase(e.getMessage(), "day must be between 1 and 31");
        }

        assert this.converter.convert(null, ZonedDateTime.class) == null;
    }

    @Test
    void testDateErrorHandlingBadInput()
    {
        assertNull(this.converter.convert(" ", java.util.Date.class));
        assertNull(this.converter.convert("", java.util.Date.class));
        assertNull(this.converter.convert(null, java.util.Date.class));

        assertNull(this.converter.convert(" ", Date.class));
        assertNull(this.converter.convert("", Date.class));
        assertNull(this.converter.convert(null, Date.class));

        assertNull(this.converter.convert(" ", java.sql.Date.class));
        assertNull(this.converter.convert("", java.sql.Date.class));
        assertNull(this.converter.convert(null, java.sql.Date.class));

        assertNull(this.converter.convert(" ", java.sql.Date.class));
        assertNull(this.converter.convert("", java.sql.Date.class));
        assertNull(this.converter.convert(null, java.sql.Date.class));

        assertNull(this.converter.convert(" ", java.sql.Timestamp.class));
        assertNull(this.converter.convert("", java.sql.Timestamp.class));
        assertNull(this.converter.convert(null, java.sql.Timestamp.class));

        assertNull(this.converter.convert(" ", Timestamp.class));
        assertNull(this.converter.convert("", Timestamp.class));
        assertNull(this.converter.convert(null, Timestamp.class));
    }

    @Test
    void testTimestamp()
    {
        Timestamp now = new Timestamp(System.currentTimeMillis());
        assertEquals(now, this.converter.convert(now, Timestamp.class));
        assert this.converter.convert(now, Timestamp.class) instanceof Timestamp;

        Timestamp christmas = this.converter.convert("2015/12/25", Timestamp.class);
        Calendar c = Calendar.getInstance();
        c.clear();
        c.set(2015, 11, 25);
        assert christmas.getTime() == c.getTime().getTime();

        Timestamp christmas2 = this.converter.convert(c, Timestamp.class);

        assertEquals(christmas, christmas2);
        assertEquals(christmas2, this.converter.convert(christmas.getTime(), Timestamp.class));

        AtomicLong al = new AtomicLong(christmas.getTime());
        assertEquals(christmas2, this.converter.convert(al, Timestamp.class));

        ZonedDateTime zdt = ZonedDateTime.of(2020, 8, 30, 13, 11, 17, 0, ZoneId.systemDefault());
        Timestamp alexaBirthday = this.converter.convert(zdt, Timestamp.class);
        assert alexaBirthday.getTime() == zonedDateTimeToMillis(zdt);
        try
        {
            this.converter.convert(Boolean.TRUE, Timestamp.class);
            fail();
        }
        catch (IllegalArgumentException e)
        {
            assert e.getMessage().toLowerCase().contains("unsupported conversion, source type [boolean");
        }

        try
        {
            this.converter.convert("123dhksdk", Timestamp.class);
            fail();
        }
        catch (IllegalArgumentException e)
        {
            assert e.getMessage().toLowerCase().contains("unable to parse: 123");
        }
    }

    @Test
    void testFloat()
    {
        assert -3.14f == this.converter.convert(-3.14f, float.class);
        assert -3.14f == this.converter.convert(-3.14f, Float.class);
        assert -3.14f == this.converter.convert("-3.14", float.class);
        assert -3.14f == this.converter.convert("-3.14", Float.class);
        assert -3.14f == this.converter.convert(-3.14d, float.class);
        assert -3.14f == this.converter.convert(-3.14d, Float.class);
        assert 1.0f == this.converter.convert(true, float.class);
        assert 1.0f == this.converter.convert(true, Float.class);
        assert 0.0f == this.converter.convert(false, float.class);
        assert 0.0f == this.converter.convert(false, Float.class);

        assert 0.0f == this.converter.convert(new AtomicInteger(0), Float.class);
        assert 0.0f == this.converter.convert(new AtomicLong(0), Float.class);
        assert 0.0f == this.converter.convert(new AtomicBoolean(false), Float.class);
        assert 1.0f == this.converter.convert(new AtomicBoolean(true), Float.class);

        try
        {
            this.converter.convert(TimeZone.getDefault(), float.class);
            fail();
        }
        catch (IllegalArgumentException e)
        {
            assertTrue(e.getMessage().toLowerCase().contains("unsupported conversion, source type [zoneinfo"));
        }

        try
        {
            this.converter.convert("45.6badNumber", Float.class);
            fail();
        }
        catch (IllegalArgumentException e)
        {
            assertTrue(e.getMessage().toLowerCase().contains("45.6badnumber"));
        }
    }

    @Test
    void testDouble()
    {
        assert -3.14d == this.converter.convert(-3.14d, double.class);
        assert -3.14d == this.converter.convert(-3.14d, Double.class);
        assert -3.14d == this.converter.convert("-3.14", double.class);
        assert -3.14d == this.converter.convert("-3.14", Double.class);
        assert -3.14d == this.converter.convert(new BigDecimal("-3.14"), double.class);
        assert -3.14d == this.converter.convert(new BigDecimal("-3.14"), Double.class);
        assert 1.0d == this.converter.convert(true, double.class);
        assert 1.0d == this.converter.convert(true, Double.class);
        assert 0.0d == this.converter.convert(false, double.class);
        assert 0.0d == this.converter.convert(false, Double.class);

        assert 0.0d == this.converter.convert(new AtomicInteger(0), double.class);
        assert 0.0d == this.converter.convert(new AtomicLong(0), double.class);
        assert 0.0d == this.converter.convert(new AtomicBoolean(false), Double.class);
        assert 1.0d == this.converter.convert(new AtomicBoolean(true), Double.class);

        try
        {
            this.converter.convert(TimeZone.getDefault(), double.class);
            fail();
        }
        catch (IllegalArgumentException e)
        {
            assertTrue(e.getMessage().toLowerCase().contains("unsupported conversion, source type [zoneinfo"));
        }

        try
        {
            this.converter.convert("45.6badNumber", Double.class);
            fail();
        }
        catch (IllegalArgumentException e)
        {
            assertTrue(e.getMessage().toLowerCase().contains("45.6badnumber"));
        }
    }

    @Test
    void testBoolean()
    {
        assertEquals(true, this.converter.convert(-3.14d, boolean.class));
        assertEquals(false, this.converter.convert(0.0d, boolean.class));
        assertEquals(true, this.converter.convert(-3.14f, Boolean.class));
        assertEquals(false, this.converter.convert(0.0f, Boolean.class));

        assertEquals(false, this.converter.convert(new AtomicInteger(0), boolean.class));
        assertEquals(false, this.converter.convert(new AtomicLong(0), boolean.class));
        assertEquals(false, this.converter.convert(new AtomicBoolean(false), Boolean.class));
        assertEquals(true, this.converter.convert(new AtomicBoolean(true), Boolean.class));

        assertEquals(true, this.converter.convert("TRue", Boolean.class));
        assertEquals(true, this.converter.convert("true", Boolean.class));
        assertEquals(false, this.converter.convert("fALse", Boolean.class));
        assertEquals(false, this.converter.convert("false", Boolean.class));
        assertEquals(false, this.converter.convert("john", Boolean.class));

        assertEquals(true, this.converter.convert(true, Boolean.class));
        assertEquals(true, this.converter.convert(Boolean.TRUE, Boolean.class));
        assertEquals(false, this.converter.convert(false, Boolean.class));
        assertEquals(false, this.converter.convert(Boolean.FALSE, Boolean.class));

        try
        {
            this.converter.convert(new Date(), Boolean.class);
            fail();
        }
        catch (Exception e)
        {
            assertTrue(e.getMessage().toLowerCase().contains("unsupported conversion, source type [date"));
        }
    }

    @Test
    void testAtomicBoolean()
    {
        assert (this.converter.convert(-3.14d, AtomicBoolean.class)).get();
        assert !(this.converter.convert(0.0d, AtomicBoolean.class)).get();
        assert (this.converter.convert(-3.14f, AtomicBoolean.class)).get();
        assert !(this.converter.convert(0.0f, AtomicBoolean.class)).get();

        assert !(this.converter.convert(new AtomicInteger(0), AtomicBoolean.class)).get();
        assert !(this.converter.convert(new AtomicLong(0), AtomicBoolean.class)).get();
        assert !(this.converter.convert(new AtomicBoolean(false), AtomicBoolean.class)).get();
        assert (this.converter.convert(new AtomicBoolean(true), AtomicBoolean.class)).get();

        assert (this.converter.convert("TRue", AtomicBoolean.class)).get();
        assert !(this.converter.convert("fALse", AtomicBoolean.class)).get();
        assert !(this.converter.convert("john", AtomicBoolean.class)).get();

        assert (this.converter.convert(true, AtomicBoolean.class)).get();
        assert (this.converter.convert(Boolean.TRUE, AtomicBoolean.class)).get();
        assert !(this.converter.convert(false, AtomicBoolean.class)).get();
        assert !(this.converter.convert(Boolean.FALSE, AtomicBoolean.class)).get();

        AtomicBoolean b1 = new AtomicBoolean(true);
        AtomicBoolean b2 = this.converter.convert(b1, AtomicBoolean.class);
        assert b1 != b2; // ensure that it returns a different but equivalent instance
        assert b1.get() == b2.get();

        try {
            this.converter.convert(new Date(), AtomicBoolean.class);
            fail();
        } catch (Exception e) {
            assertTrue(e.getMessage().toLowerCase().contains("unsupported conversion, source type [date"));
        }
    }

    @Test
    void testMapToAtomicBoolean()
    {
        final Map map = new HashMap();
        map.put("value", 57);
        AtomicBoolean ab = this.converter.convert(map, AtomicBoolean.class);
        assert ab.get();

        map.clear();
        map.put("value", "");
        ab = this.converter.convert(map, AtomicBoolean.class);
        assertFalse(ab.get());

        map.clear();
        map.put("value", null);
        assert null == this.converter.convert(map, AtomicBoolean.class);

        map.clear();
        assertThatThrownBy(() -> this.converter.convert(map, AtomicBoolean.class))
                .isInstanceOf(IllegalArgumentException.class)
                .hasMessageContaining("the map must include keys: '_v' or 'value'");
    }

    @Test
    void testMapToAtomicInteger()
    {
        final Map map = new HashMap();
        map.put("value", 58);
        AtomicInteger ai = this.converter.convert(map, AtomicInteger.class);
        assert 58 == ai.get();

        map.clear();
        map.put("value", "");
        ai = this.converter.convert(map, AtomicInteger.class);
        assertEquals(new AtomicInteger(0).get(), ai.get());

        map.clear();
        map.put("value", null);
        assert null == this.converter.convert(map, AtomicInteger.class);

        map.clear();
        assertThatThrownBy(() -> this.converter.convert(map, AtomicInteger.class))
                .isInstanceOf(IllegalArgumentException.class)
                .hasMessageContaining("the map must include keys: '_v' or 'value'");
    }

    @Test
    void testMapToAtomicLong()
    {
        final Map map = new HashMap();
        map.put("value", 58);
        AtomicLong al = this.converter.convert(map, AtomicLong.class);
        assert 58 == al.get();

        map.clear();
        map.put("value", "");
        al = this.converter.convert(map, AtomicLong.class);
        assert 0L == al.longValue();

        map.clear();
        map.put("value", null);
        assert null == this.converter.convert(map, AtomicLong.class);

        map.clear();
        assertThatThrownBy(() -> this.converter.convert(map, AtomicLong.class))
                .isInstanceOf(IllegalArgumentException.class)
                .hasMessageContaining("the map must include keys: '_v' or 'value'");
    }

    @Test
    void testMapToCalendar()
    {
        long now = System.currentTimeMillis();
        final Map map = new HashMap();
        map.put("value", new Date(now));
        Calendar cal = this.converter.convert(map, Calendar.class);
        assert now == cal.getTimeInMillis();

        map.clear();
        map.put("value", "");
        assert null == this.converter.convert(map, Calendar.class);

        map.clear();
        map.put("value", null);
        assert null == this.converter.convert(map, Calendar.class);

        map.clear();
        assertThatThrownBy(() -> this.converter.convert(map, Calendar.class))
                .isInstanceOf(IllegalArgumentException.class)
                .hasMessageContaining("the map must include keys: [time, zone], or '_v' or 'value'");
    }

    @Test
    void testMapToCalendarWithTimeZone()
    {
        long now = System.currentTimeMillis();
        Calendar cal = Calendar.getInstance();
        cal.clear();
        cal.setTimeZone(TimeZone.getTimeZone("Asia/Tokyo"));
        cal.setTimeInMillis(now);

        final Map map = new HashMap();
        map.put("time", cal.getTimeInMillis());
        map.put("zone", cal.getTimeZone().getID());

        Calendar newCal = this.converter.convert(map, Calendar.class);
        assert cal.equals(newCal);
        assert DeepEquals.deepEquals(cal, newCal);
    }

    @Test
    void testMapToCalendarWithTimeNoZone()
    {
        long now = System.currentTimeMillis();
        Calendar cal = Calendar.getInstance();
        cal.clear();
        cal.setTimeZone(TimeZone.getDefault());
        cal.setTimeInMillis(now);

        final Map map = new HashMap();
        map.put("time", cal.getTimeInMillis());

        Calendar newCal = this.converter.convert(map, Calendar.class);
        assert cal.equals(newCal);
        assert DeepEquals.deepEquals(cal, newCal);
    }

    @Test
    void testMapToGregCalendar()
    {
        long now = System.currentTimeMillis();
        final Map map = new HashMap();
        map.put("value", new Date(now));
        GregorianCalendar cal = this.converter.convert(map, GregorianCalendar.class);
        assert now == cal.getTimeInMillis();

        map.clear();
        map.put("value", "");
        assert null == this.converter.convert(map, GregorianCalendar.class);

        map.clear();
        map.put("value", null);
        assert null == this.converter.convert(map, GregorianCalendar.class);

        map.clear();
        assertThatThrownBy(() -> this.converter.convert(map, GregorianCalendar.class))
                .isInstanceOf(IllegalArgumentException.class)
                .hasMessageContaining("To convert from Map to Calendar, the map must include keys: [time, zone], or '_v' or 'value'");
    }

    @Test
    void testMapToDate() {
        long now = System.currentTimeMillis();
        final Map map = new HashMap();
        map.put("value", now);
        Date date = this.converter.convert(map, Date.class);
        assert now == date.getTime();

        map.clear();
        map.put("value", "");
        assert null == this.converter.convert(map, Date.class);

        map.clear();
        map.put("value", null);
        assert null == this.converter.convert(map, Date.class);

        map.clear();
        assertThatThrownBy(() -> this.converter.convert(map, Date.class))
                .isInstanceOf(IllegalArgumentException.class)
                .hasMessageContaining("the map must include keys: [time], or '_v' or 'value'");
    }

    @Test
    void testMapToSqlDate()
    {
        long now = System.currentTimeMillis();
        final Map map = new HashMap();
        map.put("value", now);
        java.sql.Date date = this.converter.convert(map, java.sql.Date.class);
        assert now == date.getTime();

        map.clear();
        map.put("value", "");
        assert null == this.converter.convert(map, java.sql.Date.class);

        map.clear();
        map.put("value", null);
        assert null == this.converter.convert(map, java.sql.Date.class);

        map.clear();
        assertThatThrownBy(() -> this.converter.convert(map, java.sql.Date.class))
                .isInstanceOf(IllegalArgumentException.class)
                .hasMessageContaining("the map must include keys: [time], or '_v' or 'value'");
    }

    @Test
    void testMapToTimestamp()
    {
        long now = System.currentTimeMillis();
        final Map map = new HashMap();
        map.put("value", now);
        Timestamp date = this.converter.convert(map, Timestamp.class);
        assert now == date.getTime();

        map.clear();
        map.put("value", "");
        assert null == this.converter.convert(map, Timestamp.class);

        map.clear();
        map.put("value", null);
        assert null == this.converter.convert(map, Timestamp.class);

        map.clear();
        assertThatThrownBy(() -> this.converter.convert(map, Timestamp.class))
                .isInstanceOf(IllegalArgumentException.class)
                .hasMessageContaining("the map must include keys: [time, nanos], or '_v' or 'value'");
    }

    @Test
    void testMapToLocalDate()
    {
        LocalDate today = LocalDate.now();
        long now = today.toEpochDay();
        final Map map = new HashMap();
        map.put("value", now);
        LocalDate date = this.converter.convert(map, LocalDate.class);
        assert date.equals(today);

        map.clear();
        map.put("value", "");
        assert null == this.converter.convert(map, LocalDate.class);

        map.clear();
        map.put("value", null);
        assert null == this.converter.convert(map, LocalDate.class);

        map.clear();
        assertThatThrownBy(() -> this.converter.convert(map, LocalDate.class))
                .isInstanceOf(IllegalArgumentException.class)
                .hasMessageContaining("Map to LocalDate, the map must include keys: [year, month, day], or '_v' or 'value'");
    }

    @Test
    void testMapToLocalDateTime()
    {
        long now = System.currentTimeMillis();
        final Map map = new HashMap();
        map.put("value", now);
        LocalDateTime ld = this.converter.convert(map, LocalDateTime.class);
        assert ld.atZone(ZoneId.systemDefault()).toInstant().toEpochMilli() == now;

        map.clear();
        map.put("value", "");
        assert null == this.converter.convert(map, LocalDateTime.class);

        map.clear();
        map.put("value", null);
        assert null == this.converter.convert(map, LocalDateTime.class);

        map.clear();
        assertThatThrownBy(() -> this.converter.convert(map, LocalDateTime.class))
                .isInstanceOf(IllegalArgumentException.class)
                .hasMessageContaining("Map to LocalDateTime, the map must include keys: '_v' or 'value'");
    }

    @Test
    void testMapToZonedDateTime()
    {
        long now = System.currentTimeMillis();
        final Map map = new HashMap();
        map.put("value", now);
        ZonedDateTime zd = this.converter.convert(map, ZonedDateTime.class);
        assert zd.toInstant().toEpochMilli() == now;

        map.clear();
        map.put("value", "");
        assert null == this.converter.convert(map, ZonedDateTime.class);

        map.clear();
        assertThatThrownBy(() -> this.converter.convert(map, ZonedDateTime.class))
                .isInstanceOf(IllegalArgumentException.class)
                .hasMessageContaining("Map to ZonedDateTime, the map must include keys: '_v' or 'value'");

    }

    @Test
    void testUnsupportedType()
    {
        try
        {
            this.converter.convert("Lamb", TimeZone.class);
            fail();
        }
        catch (Exception e)
        {
            assertTrue(e.getMessage().toLowerCase().contains("unsupported conversion, source type [string"));
        }
    }

    @Test
    void testNullInstance()
    {
        assert 0L == this.converter.convert(null, long.class);
        assert !this.converter.convert(null, boolean.class);
        assert null == this.converter.convert(null, Boolean.class);
        assert 0 == this.converter.convert(null, byte.class);
        assert null == this.converter.convert(null, Byte.class);
        assert 0 == this.converter.convert(null, short.class);
        assert null == this.converter.convert(null, Short.class);
        assert 0 == this.converter.convert(null, int.class);
        assert null == this.converter.convert(null, Integer.class);
        assert null == this.converter.convert(null, Long.class);
        assert 0.0f == this.converter.convert(null, float.class);
        assert null == this.converter.convert(null, Float.class);
        assert 0.0d == this.converter.convert(null, double.class);
        assert null == this.converter.convert(null, Double.class);
        assert (char) 0 == this.converter.convert(null, char.class);
        assert null == this.converter.convert(null, Character.class);

        assert null == this.converter.convert(null, Date.class);
        assert null == this.converter.convert(null, java.sql.Date.class);
        assert null == this.converter.convert(null, Timestamp.class);
        assert null == this.converter.convert(null, Calendar.class);
        assert null == this.converter.convert(null, String.class);
        assert null == this.converter.convert(null, BigInteger.class);
        assert null == this.converter.convert(null, BigDecimal.class);
        assert null == this.converter.convert(null, AtomicBoolean.class);
        assert null == this.converter.convert(null, AtomicInteger.class);
        assert null == this.converter.convert(null, AtomicLong.class);

        assert null == this.converter.convert(null, Byte.class);
        assert null == this.converter.convert(null, Integer.class);
        assert null == this.converter.convert(null, Short.class);
        assert null == this.converter.convert(null, Long.class);
        assert null == this.converter.convert(null, Float.class);
        assert null == this.converter.convert(null, Double.class);
        assert null == this.converter.convert(null, Character.class);
        assert null == this.converter.convert(null, Date.class);
        assert null == this.converter.convert(null, java.sql.Date.class);
        assert null == this.converter.convert(null, Timestamp.class);
        assert null == this.converter.convert(null, AtomicBoolean.class);
        assert null == this.converter.convert(null, AtomicInteger.class);
        assert null == this.converter.convert(null, AtomicLong.class);
        assert null == this.converter.convert(null, String.class);

        assert false == this.converter.convert(null, boolean.class);
        assert 0 == this.converter.convert(null, byte.class);
        assert 0 == this.converter.convert(null, int.class);
        assert 0 == this.converter.convert(null, short.class);
        assert 0 == this.converter.convert(null, long.class);
        assert 0.0f == this.converter.convert(null, float.class);
        assert 0.0d == this.converter.convert(null, double.class);
        assert (char) 0 == this.converter.convert(null, char.class);
        assert null == this.converter.convert(null, BigInteger.class);
        assert null == this.converter.convert(null, BigDecimal.class);
        assert null == this.converter.convert(null, AtomicBoolean.class);
        assert null == this.converter.convert(null, AtomicInteger.class);
        assert null == this.converter.convert(null, AtomicLong.class);
        assert null == this.converter.convert(null, String.class);
    }

    @Test
    void testConvert2()
    {
        assert !this.converter.convert(null, boolean.class);
        assert this.converter.convert("true", boolean.class);
        assert this.converter.convert("true", Boolean.class);
        assert !this.converter.convert("false", boolean.class);
        assert !this.converter.convert("false", Boolean.class);
        assert !this.converter.convert("", boolean.class);
        assert !this.converter.convert("", Boolean.class);
        assert null == this.converter.convert(null, Boolean.class);
        assert -8 == this.converter.convert("-8", byte.class);
        assert -8 == this.converter.convert("-8", int.class);
        assert -8 == this.converter.convert("-8", short.class);
        assert -8 == this.converter.convert("-8", long.class);
        assert -8.0f == this.converter.convert("-8", float.class);
        assert -8.0d == this.converter.convert("-8", double.class);
        assert 'A' == this.converter.convert(65, char.class);
        assert new BigInteger("-8").equals(this.converter.convert("-8", BigInteger.class));
        assert new BigDecimal(-8.0d).equals(this.converter.convert("-8", BigDecimal.class));
        assert this.converter.convert("true", AtomicBoolean.class).get();
        assert -8 == this.converter.convert("-8", AtomicInteger.class).get();
        assert -8L == this.converter.convert("-8", AtomicLong.class).get();
        assert "-8".equals(this.converter.convert(-8, String.class));
    }

    @Test
    void testNullType()
    {
        assertThatExceptionOfType(IllegalArgumentException.class).isThrownBy(() -> this.converter.convert("123", null))
                // No Message was coming through here and receiving NullPointerException -- changed to convention over in convert -- hopefully that's what you had in mind.
                .withMessageContaining("toType cannot be null");
    }

    @Test
    void testEmptyString()
    {
        assertEquals(false, this.converter.convert("", boolean.class));
        assertEquals(false, this.converter.convert("", boolean.class));
        assert (byte) 0 == this.converter.convert("", byte.class);
        assert (short) 0 == this.converter.convert("", short.class);
        assert 0 == this.converter.convert("", int.class);
        assert (long) 0 == this.converter.convert("", long.class);
        assert 0.0f == this.converter.convert("", float.class);
        assert 0.0d == this.converter.convert("", double.class);
        assertEquals(BigDecimal.ZERO, this.converter.convert("", BigDecimal.class));
        assertEquals(BigInteger.ZERO, this.converter.convert("", BigInteger.class));
        assertEquals(false, this.converter.convert("", AtomicBoolean.class).get());
        assertEquals(0, this.converter.convert("", AtomicInteger.class).get());
        assertEquals(0L, this.converter.convert("", AtomicLong.class).get());
    }

    @Test
    void testEnumSupport()
    {
        assertEquals("foo", this.converter.convert(foo, String.class));
        assertEquals("bar", this.converter.convert(bar, String.class));
    }

    @Test
    void testCharacterSupport()
    {
        assert 65 == this.converter.convert('A', Byte.class);
        assert 65 == this.converter.convert('A', byte.class);
        assert 65 == this.converter.convert('A', Short.class);
        assert 65 == this.converter.convert('A', short.class);
        assert 65 == this.converter.convert('A', Integer.class);
        assert 65 == this.converter.convert('A', int.class);
        assert 65 == this.converter.convert('A', Long.class);
        assert 65 == this.converter.convert('A', long.class);
        assert 65 == this.converter.convert('A', BigInteger.class).longValue();
        assert 65 == this.converter.convert('A', BigDecimal.class).longValue();

        assert '1' == this.converter.convert(true, char.class);
        assert '0' == this.converter.convert(false, char.class);
        assert '1' == this.converter.convert(new AtomicBoolean(true), char.class);
        assert '0' == this.converter.convert(new AtomicBoolean(false), char.class);
        assert 'z' == this.converter.convert('z', char.class);
        assert 0 == this.converter.convert("", char.class);
        assert 0 == this.converter.convert("", Character.class);
        assert 'A' == this.converter.convert("65", char.class);
        assert 'A' == this.converter.convert("65", Character.class);
        try
        {
            this.converter.convert("This is not a number", char.class);
            fail();
        }
        catch (IllegalArgumentException e) { }
        try
        {
            this.converter.convert(new Date(), char.class);
            fail();
        }
        catch (IllegalArgumentException e) { }

        assertThatThrownBy(() -> this.converter.convert(Long.MAX_VALUE, char.class))
                .isInstanceOf(IllegalArgumentException.class)
                .hasMessageContaining("Value: 9223372036854775807 out of range to be converted to character");
    }

    @Test
    void testConvertUnknown()
    {
        try
        {
            this.converter.convert(TimeZone.getDefault(), String.class);
            fail();
        }
        catch (IllegalArgumentException e) { }
    }

    @Test
    void testLongToBigDecimal()
    {
        BigDecimal big = this.converter.convert(7L, BigDecimal.class);
        assert big instanceof BigDecimal;
        assert big.longValue() == 7L;

        big = this.converter.convert(null, BigDecimal.class);
        assert big == null;
    }

    @Test
    void testLocalDate()
    {
        Calendar cal = Calendar.getInstance();
        cal.clear();
        cal.set(2020, 8, 4);   // 0-based for month

        BigDecimal big = this.converter.convert(LocalDate.of(2020, 9, 4), BigDecimal.class);
        LocalDate out = LocalDate.ofEpochDay(big.longValue());
        assert out.getYear() == 2020;
        assert out.getMonthValue() == 9;
        assert out.getDayOfMonth() == 4;

        BigInteger bigI = this.converter.convert(LocalDate.of(2020, 9, 4), BigInteger.class);
        out = LocalDate.ofEpochDay(bigI.longValue());
        assert out.getYear() == 2020;
        assert out.getMonthValue() == 9;
        assert out.getDayOfMonth() == 4;

        java.sql.Date sqlDate = this.converter.convert(LocalDate.of(2020, 9, 4), java.sql.Date.class);
        assert sqlDate.getTime() == cal.getTime().getTime();

        Timestamp timestamp = this.converter.convert(LocalDate.of(2020, 9, 4), Timestamp.class);
        assert timestamp.getTime() == cal.getTime().getTime();

        Date date = this.converter.convert(LocalDate.of(2020, 9, 4), Date.class);
        assert date.getTime() == cal.getTime().getTime();

        LocalDate particular = LocalDate.of(2020, 9, 4);
        Long lng = this.converter.convert(LocalDate.of(2020, 9, 4), Long.class);
        LocalDate xyz = LocalDate.ofEpochDay(lng);
        assertEquals(xyz, particular);

        AtomicLong atomicLong = this.converter.convert(LocalDate.of(2020, 9, 4), AtomicLong.class);
        out = LocalDate.ofEpochDay(atomicLong.longValue());
        assert out.getYear() == 2020;
        assert out.getMonthValue() == 9;
        assert out.getDayOfMonth() == 4;
    }

    @Test
    void testLocalDateTimeToBig()
    {
        Calendar cal = Calendar.getInstance();
        cal.clear();
        cal.set(2020, 8, 8, 13, 11, 1);   // 0-based for month

        BigDecimal big = this.converter.convert(LocalDateTime.of(2020, 9, 8, 13, 11, 1), BigDecimal.class);
        assert big.longValue() == cal.getTime().getTime();

        BigInteger bigI = this.converter.convert(LocalDateTime.of(2020, 9, 8, 13, 11, 1), BigInteger.class);
        assert bigI.longValue() == cal.getTime().getTime();

        java.sql.Date sqlDate = this.converter.convert(LocalDateTime.of(2020, 9, 8, 13, 11, 1), java.sql.Date.class);
        assert sqlDate.getTime() == cal.getTime().getTime();

        Timestamp timestamp = this.converter.convert(LocalDateTime.of(2020, 9, 8, 13, 11, 1), Timestamp.class);
        assert timestamp.getTime() == cal.getTime().getTime();

        Date date = this.converter.convert(LocalDateTime.of(2020, 9, 8, 13, 11, 1), Date.class);
        assert date.getTime() == cal.getTime().getTime();

        Long lng = this.converter.convert(LocalDateTime.of(2020, 9, 8, 13, 11, 1), Long.class);
        assert lng == cal.getTime().getTime();

        AtomicLong atomicLong = this.converter.convert(LocalDateTime.of(2020, 9, 8, 13, 11, 1), AtomicLong.class);
        assert atomicLong.get() == cal.getTime().getTime();
    }

    @Test
    void testLocalZonedDateTimeToBig()
    {
        Calendar cal = Calendar.getInstance();
        cal.clear();
        cal.set(2020, 8, 8, 13, 11, 1);   // 0-based for month

        BigDecimal big = this.converter.convert(ZonedDateTime.of(2020, 9, 8, 13, 11, 1, 0, ZoneId.systemDefault()), BigDecimal.class);
        assert big.longValue() == cal.getTime().getTime();

        BigInteger bigI = this.converter.convert(ZonedDateTime.of(2020, 9, 8, 13, 11, 1, 0, ZoneId.systemDefault()), BigInteger.class);
        assert bigI.longValue() == cal.getTime().getTime();

        java.sql.Date sqlDate = this.converter.convert(ZonedDateTime.of(2020, 9, 8, 13, 11, 1, 0, ZoneId.systemDefault()), java.sql.Date.class);
        assert sqlDate.getTime() == cal.getTime().getTime();

        Date date = this.converter.convert(ZonedDateTime.of(2020, 9, 8, 13, 11, 1, 0, ZoneId.systemDefault()), Date.class);
        assert date.getTime() == cal.getTime().getTime();

        AtomicLong atomicLong = this.converter.convert(ZonedDateTime.of(2020, 9, 8, 13, 11, 1, 0, ZoneId.systemDefault()), AtomicLong.class);
        assert atomicLong.get() == cal.getTime().getTime();
    }

    @Test
    void testStringToClass()
    {
        Class<?> clazz = this.converter.convert("java.math.BigInteger", Class.class);
        assert clazz.getName().equals("java.math.BigInteger");

        assertThatThrownBy(() -> this.converter.convert("foo.bar.baz.Qux", Class.class))
                .isInstanceOf(IllegalArgumentException.class)
                .hasMessageContaining("Cannot convert String 'foo.bar.baz.Qux' to class.  Class not found");

        assertNull(this.converter.convert(null, Class.class));

        assertThatThrownBy(() -> this.converter.convert(16.0, Class.class))
                .isInstanceOf(IllegalArgumentException.class)
                .hasMessageContaining("Unsupported conversion, source type [Double (16.0)] target type 'Class'");
    }

    @Test
    void testClassToClass()
    {
        Class<?> clazz = this.converter.convert(ConverterTest.class, Class.class);
        assert clazz.getName() == ConverterTest.class.getName();
    }

    @Test
    void testStringToUUID()
    {
        UUID uuid = this.converter.convert("00000000-0000-0000-0000-000000000064", UUID.class);
        BigInteger bigInt = this.converter.convert(uuid, BigInteger.class);
        assert bigInt.intValue() == 100;

        assertThatThrownBy(() -> this.converter.convert("00000000", UUID.class))
                .isInstanceOf(IllegalArgumentException.class)
                .hasMessageContaining("Invalid UUID string: 00000000");
    }

    @Test
    void testUUIDToUUID()
    {
        UUID uuid = this.converter.convert("00000007-0000-0000-0000-000000000064", UUID.class);
        UUID uuid2 = this.converter.convert(uuid, UUID.class);
        assert uuid.equals(uuid2);
    }

    @Test
    void testBogusToUUID()
    {
        assertThatThrownBy(() -> this.converter.convert((short) 77, UUID.class))
                .isInstanceOf(IllegalArgumentException.class)
                .hasMessageContaining("Unsupported conversion, source type [Short (77)] target type 'UUID'");
    }

    @Test
    void testBigIntegerToUUID()
    {
        UUID uuid = this.converter.convert(new BigInteger("100"), UUID.class);
        BigInteger hundred = this.converter.convert(uuid, BigInteger.class);
        assert hundred.intValue() == 100;
    }

    @Test
    void testBigDecimalToUUID()
    {
        UUID uuid = this.converter.convert(new BigDecimal("100"), UUID.class);
        BigDecimal hundred = this.converter.convert(uuid, BigDecimal.class);
        assert hundred.intValue() == 100;

        uuid = this.converter.convert(new BigDecimal("100.4"), UUID.class);
        hundred = this.converter.convert(uuid, BigDecimal.class);
        assert hundred.intValue() == 100;
    }

    @Test
    void testUUIDToBigInteger()
    {
        BigInteger bigInt = this.converter.convert(UUID.fromString("00000000-0000-0000-0000-000000000064"), BigInteger.class);
        assert bigInt.intValue() == 100;

        bigInt = this.converter.convert(UUID.fromString("ffffffff-ffff-ffff-ffff-ffffffffffff"), BigInteger.class);
        assert bigInt.toString().equals("-18446744073709551617");

        bigInt = this.converter.convert(UUID.fromString("00000000-0000-0000-0000-000000000000"), BigInteger.class);
        assert bigInt.intValue() == 0;

        assertThatThrownBy(() -> this.converter.convert(16.0, Class.class))
                .isInstanceOf(IllegalArgumentException.class)
                .hasMessageContaining("Unsupported conversion, source type [Double (16.0)] target type 'Class'");
    }

    @Test
    void testUUIDToBigDecimal()
    {
        BigDecimal bigDec = this.converter.convert(UUID.fromString("00000000-0000-0000-0000-000000000064"), BigDecimal.class);
        assert bigDec.intValue() == 100;

        bigDec = this.converter.convert(UUID.fromString("ffffffff-ffff-ffff-ffff-ffffffffffff"), BigDecimal.class);
        assert bigDec.toString().equals("-18446744073709551617");

        bigDec = this.converter.convert(UUID.fromString("00000000-0000-0000-0000-000000000000"), BigDecimal.class);
        assert bigDec.intValue() == 0;
    }

    @Test
    void testMapToUUID()
    {
        UUID uuid = this.converter.convert(new BigInteger("100"), UUID.class);
        Map<String, Object> map = new HashMap<>();
        map.put("mostSigBits", uuid.getMostSignificantBits());
        map.put("leastSigBits", uuid.getLeastSignificantBits());
        UUID hundred = this.converter.convert(map, UUID.class);
        assertEquals("00000000-0000-0000-0000-000000000064", hundred.toString());
    }

    @Test
    void testBadMapToUUID()
    {
        UUID uuid = this.converter.convert(new BigInteger("100"), UUID.class);
        Map<String, Object> map = new HashMap<>();
        map.put("leastSigBits", uuid.getLeastSignificantBits());
        assertThatThrownBy(() -> this.converter.convert(map, UUID.class))
                .isInstanceOf(IllegalArgumentException.class)
                .hasMessageContaining("To convert Map to UUID, the Map must contain both 'mostSigBits' and 'leastSigBits' keys");
    }

    @Test
    void testClassToString()
    {
        String str = this.converter.convert(BigInteger.class, String.class);
        assert str.equals("java.math.BigInteger");

        str = this.converter.convert(null, String.class);
        assert str == null;
    }

    @Test
    void testSqlDateToString()
    {
        long now = System.currentTimeMillis();
        java.sql.Date date = new java.sql.Date(now);
        String strDate = this.converter.convert(date, String.class);
        Date x = this.converter.convert(strDate, Date.class);
        LocalDate l1 = this.converter.convert(date, LocalDate.class);
        LocalDate l2 = this.converter.convert(x, LocalDate.class);
        assertEquals(l1, l2);
    }

    @Test
    void tesTimestampToString()
    {
        long now = System.currentTimeMillis();
        Timestamp date = new Timestamp(now);
        String strDate = this.converter.convert(date, String.class);
        Date x = this.converter.convert(strDate, Date.class);
        String str2Date = this.converter.convert(x, String.class);
        assertEquals(str2Date, strDate);
    }

    @Test
    void testByteToMap()
    {
        byte b1 = (byte) 16;
        Map<?, ?> map = this.converter.convert(b1, Map.class);
        assert map.size() == 1;
        assertEquals(map.get(Converter.VALUE), (byte)16);
        assert map.get(Converter.VALUE).getClass().equals(Byte.class);

        Byte b2 = (byte) 16;
        map = this.converter.convert(b2, Map.class);
        assert map.size() == 1;
        assertEquals(map.get(Converter.VALUE), (byte)16);
        assert map.get(Converter.VALUE).getClass().equals(Byte.class);
    }

    @Test
    void testShortToMap()
    {
        short s1 = (short) 1600;
        Map<?, ?> map = this.converter.convert(s1, Map.class);
        assert map.size() == 1;
        assertEquals(map.get(Converter.VALUE), (short)1600);
        assert map.get(Converter.VALUE).getClass().equals(Short.class);

        Short s2 = (short) 1600;
        map = this.converter.convert(s2, Map.class);
        assert map.size() == 1;
        assertEquals(map.get(Converter.VALUE), (short)1600);
        assert map.get(Converter.VALUE).getClass().equals(Short.class);
    }

    @Test
    void testIntegerToMap()
    {
        int s1 = 1234567;
        Map<?, ?> map = this.converter.convert(s1, Map.class);
        assert map.size() == 1;
        assertEquals(map.get(Converter.VALUE), 1234567);
        assert map.get(Converter.VALUE).getClass().equals(Integer.class);

        Integer s2 = 1234567;
        map = this.converter.convert(s2, Map.class);
        assert map.size() == 1;
        assertEquals(map.get(Converter.VALUE), 1234567);
        assert map.get(Converter.VALUE).getClass().equals(Integer.class);
    }

    @Test
    void testLongToMap()
    {
        long s1 = 123456789012345L;
        Map<?, ?> map = this.converter.convert(s1, Map.class);
        assert map.size() == 1;
        assertEquals(map.get(Converter.VALUE), 123456789012345L);
        assert map.get(Converter.VALUE).getClass().equals(Long.class);

        Long s2 = 123456789012345L;
        map = this.converter.convert(s2, Map.class);
        assert map.size() == 1;
        assertEquals(map.get(Converter.VALUE), 123456789012345L);
        assert map.get(Converter.VALUE).getClass().equals(Long.class);
    }

    @Test
    void testFloatToMap()
    {
        float s1 = 3.141592f;
        Map<?, ?> map = this.converter.convert(s1, Map.class);
        assert map.size() == 1;
        assertEquals(map.get(Converter.VALUE), 3.141592f);
        assert map.get(Converter.VALUE).getClass().equals(Float.class);

        Float s2 = 3.141592f;
        map = this.converter.convert(s2, Map.class);
        assert map.size() == 1;
        assertEquals(map.get(Converter.VALUE), 3.141592f);
        assert map.get(Converter.VALUE).getClass().equals(Float.class);
    }

    @Test
    void testDoubleToMap()
    {
        double s1 = 3.14159265358979d;
        Map<?, ?> map = this.converter.convert(s1, Map.class);
        assert map.size() == 1;
        assertEquals(map.get(Converter.VALUE), 3.14159265358979d);
        assert map.get(Converter.VALUE).getClass().equals(Double.class);

        Double s2 = 3.14159265358979d;
        map = this.converter.convert(s2, Map.class);
        assert map.size() == 1;
        assertEquals(map.get(Converter.VALUE), 3.14159265358979d);
        assert map.get(Converter.VALUE).getClass().equals(Double.class);
    }

    @Test
    void testBooleanToMap()
    {
        boolean s1 = true;
        Map<?, ?> map = this.converter.convert(s1, Map.class);
        assert map.size() == 1;
        assertEquals(map.get(Converter.VALUE), true);
        assert map.get(Converter.VALUE).getClass().equals(Boolean.class);

        Boolean s2 = true;
        map = this.converter.convert(s2, Map.class);
        assert map.size() == 1;
        assertEquals(map.get(Converter.VALUE), true);
        assert map.get(Converter.VALUE).getClass().equals(Boolean.class);
    }

    @Test
    void testCharacterToMap()
    {
        char s1 = 'e';
        Map<?, ?> map = this.converter.convert(s1, Map.class);
        assert map.size() == 1;
        assertEquals(map.get(Converter.VALUE), 'e');
        assert map.get(Converter.VALUE).getClass().equals(Character.class);

        Character s2 = 'e';
        map = this.converter.convert(s2, Map.class);
        assert map.size() == 1;
        assertEquals(map.get(Converter.VALUE), 'e');
        assert map.get(Converter.VALUE).getClass().equals(Character.class);
    }

    @Test
    void testBigIntegerToMap()
    {
        BigInteger bi = BigInteger.valueOf(1234567890123456L);
        Map<?, ?> map = this.converter.convert(bi, Map.class);
        assert map.size() == 1;
        assertEquals(map.get(Converter.VALUE), bi);
        assert map.get(Converter.VALUE).getClass().equals(BigInteger.class);
    }

    @Test
    void testBigDecimalToMap()
    {
        BigDecimal bd = new BigDecimal("3.1415926535897932384626433");
        Map<?, ?> map = this.converter.convert(bd, Map.class);
        assert map.size() == 1;
        assertEquals(map.get(Converter.VALUE), bd);
        assert map.get(Converter.VALUE).getClass().equals(BigDecimal.class);
    }

    @Test
    void testAtomicBooleanToMap()
    {
        AtomicBoolean ab = new AtomicBoolean(true);
        Map<?, ?> map = this.converter.convert(ab, Map.class);
        assert map.size() == 1;
        assertEquals(map.get(Converter.VALUE), ab);
        assert map.get(Converter.VALUE).getClass().equals(AtomicBoolean.class);
    }

    @Test
    void testAtomicIntegerToMap()
    {
        AtomicInteger ai = new AtomicInteger(123456789);
        Map<?, ?> map = this.converter.convert(ai, Map.class);
        assert map.size() == 1;
        assertEquals(map.get(Converter.VALUE), ai);
        assert map.get(Converter.VALUE).getClass().equals(AtomicInteger.class);
    }

    @Test
    void testAtomicLongToMap()
    {
        AtomicLong al = new AtomicLong(12345678901234567L);
        Map<?, ?> map = this.converter.convert(al, Map.class);
        assert map.size() == 1;
        assertEquals(map.get(Converter.VALUE), al);
        assert map.get(Converter.VALUE).getClass().equals(AtomicLong.class);
    }

    @Test
    void testClassToMap()
    {
        Class<?> clazz = ConverterTest.class;
        Map<?, ?> map = this.converter.convert(clazz, Map.class);
        assert map.size() == 1;
        assertEquals(map.get(Converter.VALUE), clazz);
    }

    @Test
    void testUUIDToMap()
    {
        UUID uuid = new UUID(1L, 2L);
        Map<?, ?> map = this.converter.convert(uuid, Map.class);
        assert map.size() == 1;
        assertEquals(map.get(Converter.VALUE), uuid);
        assert map.get(Converter.VALUE).getClass().equals(UUID.class);
    }

    @Test
    void testCalendarToMap()
    {
        Calendar cal = Calendar.getInstance();
        Map<?, ?> map = this.converter.convert(cal, Map.class);
        assert map.size() == 1;
        assertEquals(map.get(Converter.VALUE), cal);
        assert map.get(Converter.VALUE) instanceof Calendar;
    }

    @Test
    void testDateToMap()
    {
        Date now = new Date();
        Map<?, ?> map = this.converter.convert(now, Map.class);
        assert map.size() == 1;
        assertEquals(map.get(Converter.VALUE), now);
        assert map.get(Converter.VALUE).getClass().equals(Date.class);
    }

    @Test
    void testSqlDateToMap()
    {
        java.sql.Date now = new java.sql.Date(System.currentTimeMillis());
        Map<?, ?> map = this.converter.convert(now, Map.class);
        assert map.size() == 1;
        assertEquals(map.get(Converter.VALUE), now);
        assert map.get(Converter.VALUE).getClass().equals(java.sql.Date.class);
    }

    @Test
    void testTimestampToMap()
    {
        Timestamp now = new Timestamp(System.currentTimeMillis());
        Map<?, ?> map = this.converter.convert(now, Map.class);
        assert map.size() == 1;
        assertEquals(map.get(Converter.VALUE), now);
        assert map.get(Converter.VALUE).getClass().equals(Timestamp.class);
    }

    @Test
    void testLocalDateToMap()
    {
        LocalDate now = LocalDate.now();
        Map<?, ?> map = this.converter.convert(now, Map.class);
        assert map.size() == 1;
        assertEquals(map.get(Converter.VALUE), now);
        assert map.get(Converter.VALUE).getClass().equals(LocalDate.class);
    }

    @Test
    void testLocalDateTimeToMap()
    {
        LocalDateTime now = LocalDateTime.now();
        Map<?, ?> map = this.converter.convert(now, Map.class);
        assert map.size() == 1;
        assertEquals(map.get(Converter.VALUE), now);
        assert map.get(Converter.VALUE).getClass().equals(LocalDateTime.class);
    }

    @Test
    void testZonedDateTimeToMap()
    {
        ZonedDateTime now = ZonedDateTime.now();
        Map<?, ?> map = this.converter.convert(now, Map.class);
        assert map.size() == 1;
        assertEquals(map.get(Converter.VALUE), now);
        assert map.get(Converter.VALUE).getClass().equals(ZonedDateTime.class);
    }

    @Test
    void testUnknownType()
    {
        assertThatThrownBy(() -> this.converter.convert(null, Collection.class))
                .isInstanceOf(IllegalArgumentException.class)
                .hasMessageContaining("Unsupported conversion, source type [null] target type 'Collection'");
    }

    @Test
    void testGetSupportedConversions()
    {
        Map map = this.converter.getSupportedConversions();
        assert map.size() > 10;
    }

    @Test
    void testAllSupportedConversions()
    {
        Map map = this.converter.allSupportedConversions();
        assert map.size() > 10;
    }

    @Test
    void testIsConversionSupport()
    {
        assert this.converter.isConversionSupportedFor(int.class, LocalDate.class);
        assert this.converter.isConversionSupportedFor(Integer.class, LocalDate.class);
        assert this.converter.isConversionSupportedFor(LocalDate.class, int.class);
        assert this.converter.isConversionSupportedFor(LocalDate.class, Integer.class);

        assert !this.converter.isDirectConversionSupportedFor(byte.class, LocalDate.class);
        assert this.converter.isConversionSupportedFor(byte.class, LocalDate.class);       // byte is upgraded to Byte, which is found as Number.

        assert this.converter.isConversionSupportedFor(Byte.class, LocalDate.class);       // Number is supported
        assert !this.converter.isDirectConversionSupportedFor(Byte.class, LocalDate.class);
        assert !this.converter.isConversionSupportedFor(LocalDate.class, byte.class);
        assert !this.converter.isConversionSupportedFor(LocalDate.class, Byte.class);

        assert this.converter.isConversionSupportedFor(UUID.class, String.class);
        assert this.converter.isConversionSupportedFor(UUID.class, Map.class);
        assert this.converter.isConversionSupportedFor(UUID.class, BigDecimal.class);
        assert this.converter.isConversionSupportedFor(UUID.class, BigInteger.class);
        assert !this.converter.isConversionSupportedFor(UUID.class, long.class);
        assert !this.converter.isConversionSupportedFor(UUID.class, Long.class);

        assert this.converter.isConversionSupportedFor(String.class, UUID.class);
        assert this.converter.isConversionSupportedFor(Map.class, UUID.class);
        assert this.converter.isConversionSupportedFor(BigDecimal.class, UUID.class);
        assert this.converter.isConversionSupportedFor(BigInteger.class, UUID.class);
    }

    static class DumbNumber extends BigInteger
    {
        DumbNumber(String val) {
            super(val);
        }

        public String toString() {
            return super.toString();
        }
    }

    @Test
    void testDumbNumberToByte()
    {
        DumbNumber dn = new DumbNumber("25");
        byte x = this.converter.convert(dn, byte.class);
        assert x == 25;
    }

    @Test
    void testDumbNumberToShort()
    {
        DumbNumber dn = new DumbNumber("25");
        short x = this.converter.convert(dn, short.class);
        assert x == 25;
    }

    @Test
    void testDumbNumberToShort2()
    {
        DumbNumber dn = new DumbNumber("25");
        Short x = this.converter.convert(dn, Short.class);
        assert x == 25;
    }

    @Test
    void testDumbNumberToInt()
    {
        DumbNumber dn = new DumbNumber("25");
        int x = this.converter.convert(dn, int.class);
        assert x == 25;
    }

    @Test
    void testDumbNumberToLong()
    {
        DumbNumber dn = new DumbNumber("25");
        long x = this.converter.convert(dn, long.class);
        assert x == 25;
    }

    @Test
    void testDumbNumberToFloat()
    {
        DumbNumber dn = new DumbNumber("3");
        float x = this.converter.convert(dn, float.class);
        assert x == 3;
    }

    @Test
    void testDumbNumberToDouble()
    {
        DumbNumber dn = new DumbNumber("3");
        double x = this.converter.convert(dn, double.class);
        assert x == 3;
    }

    @Test
    void testDumbNumberToBoolean()
    {
        DumbNumber dn = new DumbNumber("3");
        boolean x = this.converter.convert(dn, boolean.class);
        assert x;
    }

    @Test
    void testDumbNumberToCharacter()
    {
        DumbNumber dn = new DumbNumber("3");
        char x = this.converter.convert(dn, char.class);
        assert x == '\u0003';
    }

    @Test
    void testDumbNumberToBigInteger()
    {
        DumbNumber dn = new DumbNumber("12345678901234567890");
        BigInteger x = this.converter.convert(dn, BigInteger.class);
        assert x.toString().equals(dn.toString());
    }

    @Test
    void testDumbNumberToBigDecimal()
    {
        DumbNumber dn = new DumbNumber("12345678901234567890");
        BigDecimal x = this.converter.convert(dn, BigDecimal.class);
        assert x.toString().equals(dn.toString());
    }

    @Test
    void testDumbNumberToString()
    {
        DumbNumber dn = new DumbNumber("12345678901234567890");
        String x = this.converter.convert(dn, String.class);
        assert x.toString().equals("12345678901234567890");
    }

    @Test
    void testDumbNumberToUUIDProvesInheritance()
    {
        assert this.converter.isConversionSupportedFor(DumbNumber.class, UUID.class);
        assert !this.converter.isDirectConversionSupportedFor(DumbNumber.class, UUID.class);

        DumbNumber dn = new DumbNumber("1000");

        // Converts because DumbNumber inherits from Number.
        UUID uuid = this.converter.convert(dn, UUID.class);
        assert uuid.toString().equals("00000000-0000-0000-0000-0000000003e8");

        // Add in conversion
        this.converter.addConversion(DumbNumber.class, UUID.class, (fromInstance, converter, options) -> {
            DumbNumber bigDummy = (DumbNumber) fromInstance;
            BigInteger mask = BigInteger.valueOf(Long.MAX_VALUE);
            long mostSignificantBits = bigDummy.shiftRight(64).and(mask).longValue();
            long leastSignificantBits = bigDummy.and(mask).longValue();
            return new UUID(mostSignificantBits, leastSignificantBits);
        });

        // Still converts, but not using inheritance.
        uuid = this.converter.convert(dn, UUID.class);
        assert uuid.toString().equals("00000000-0000-0000-0000-0000000003e8");

        assert this.converter.isConversionSupportedFor(DumbNumber.class, UUID.class);
        assert this.converter.isDirectConversionSupportedFor(DumbNumber.class, UUID.class);
    }

    @Test
    void testUUIDtoDumbNumber()
    {
        UUID uuid = UUID.fromString("00000000-0000-0000-0000-0000000003e8");

        Object o = this.converter.convert(uuid, DumbNumber.class);
        assert o instanceof BigInteger;
        assert 1000L == ((Number) o).longValue();

        // Add in conversion
        this.converter.addConversion(UUID.class, DumbNumber.class, (fromInstance, converter, options) -> {
            UUID uuid1 = (UUID) fromInstance;
            BigInteger mostSignificant = BigInteger.valueOf(uuid1.getMostSignificantBits());
            BigInteger leastSignificant = BigInteger.valueOf(uuid1.getLeastSignificantBits());
            // Shift the most significant bits to the left and add the least significant bits
            return new DumbNumber(mostSignificant.shiftLeft(64).add(leastSignificant).toString());
        });

        // Converts!
        DumbNumber dn = this.converter.convert(uuid, DumbNumber.class);
        assert dn.toString().equals("1000");

        assert this.converter.isConversionSupportedFor(UUID.class, DumbNumber.class);
    }

    @Test
    void testUUIDtoBoolean()
    {
        assert !this.converter.isConversionSupportedFor(UUID.class, boolean.class);
        assert !this.converter.isConversionSupportedFor(UUID.class, Boolean.class);

        assert !this.converter.isConversionSupportedFor(boolean.class, UUID.class);
        assert !this.converter.isConversionSupportedFor(Boolean.class, UUID.class);

        final UUID uuid = UUID.fromString("00000000-0000-0000-0000-000000000000");

        assertThatThrownBy(() -> this.converter.convert(uuid, boolean.class))
                .isInstanceOf(IllegalArgumentException.class)
                .hasMessageContaining("Unsupported conversion, source type [UUID (00000000-0000-0000-0000-000000000000)] target type 'Boolean'");

        // Add in conversions
        this.converter.addConversion(UUID.class, boolean.class, (fromInstance, converter, options) -> {
            UUID uuid1 = (UUID) fromInstance;
            return !"00000000-0000-0000-0000-000000000000".equals(uuid1.toString());
        });

        // Add in conversions
        this.converter.addConversion(boolean.class, UUID.class, (fromInstance, converter, options) -> {
            boolean state = (Boolean)fromInstance;
            if (state) {
                return "00000000-0000-0000-0000-000000000001";
            } else {
                return "00000000-0000-0000-0000-000000000000";
            }
        });

        // Converts!
        assert !this.converter.convert(UUID.fromString("00000000-0000-0000-0000-000000000000"), boolean.class);
        assert this.converter.convert(UUID.fromString("00000000-0000-0000-0000-000000000001"), boolean.class);
        assert this.converter.convert(UUID.fromString("ffffffff-ffff-ffff-ffff-ffffffffffff"), boolean.class);

        assert this.converter.isConversionSupportedFor(UUID.class, boolean.class);
        assert this.converter.isConversionSupportedFor(UUID.class, Boolean.class);

        assert this.converter.isConversionSupportedFor(boolean.class, UUID.class);
        assert this.converter.isConversionSupportedFor(Boolean.class, UUID.class);
    }

    @Test
    void testBooleanToUUID()
    {

    }

    static class Normie
    {
        String name;

        Normie(String name) {
            this.name = name;
        }

        void setName(String name)
        {
            this.name = name;
        }
    }

    static class Weirdo
    {
        String name;

        Weirdo(String name)
        {
            this.name = reverseString(name);
        }

        void setName(String name)
        {
            this.name = reverseString(name);
        }
    }

    static String reverseString(String in)
    {
        StringBuilder reversed = new StringBuilder();
        for (int i = in.length() - 1; i >= 0; i--) {
            reversed.append(in.charAt(i));
        }
        return reversed.toString();
    }

    @Test
    void testNormieToWeirdoAndBack()
    {
        this.converter.addConversion(Normie.class, Weirdo.class, (fromInstance, converter, options) -> {
            Normie normie = (Normie) fromInstance;
            Weirdo weirdo = new Weirdo(normie.name);
            return weirdo;
        });

        this.converter.addConversion(Weirdo.class, Normie.class, (fromInstance, converter, options) -> {
            Weirdo weirdo = (Weirdo) fromInstance;
            Normie normie = new Normie(reverseString(weirdo.name));
            return normie;
        });

        Normie normie = new Normie("Joe");
        Weirdo weirdo = this.converter.convert(normie, Weirdo.class);
        assertEquals(weirdo.name, "eoJ");

        weirdo = new Weirdo("Jacob");
        assertEquals(weirdo.name, "bocaJ");
        normie = this.converter.convert(weirdo, Normie.class);
        assertEquals(normie.name, "Jacob");

        assert this.converter.isConversionSupportedFor(Normie.class, Weirdo.class);
        assert this.converter.isConversionSupportedFor(Weirdo.class, Normie.class);
    }
}<|MERGE_RESOLUTION|>--- conflicted
+++ resolved
@@ -144,7 +144,7 @@
         byte converted = this.converter.convert(value, byte.class);
         assertThat(converted).isEqualTo(Byte.MAX_VALUE);
     }
-    
+
     private static Stream<Arguments> testByte_booleanParams() {
         return Stream.of(
                 Arguments.of( true, CommonValues.BYTE_ONE),
@@ -342,24 +342,6 @@
         );
     }
 
-<<<<<<< HEAD
-        assert 25 == this.converter.convert(new AtomicInteger(25), int.class);
-        assert 100 == this.converter.convert(new AtomicLong(100L), Integer.class);
-        assert 1 == this.converter.convert(new AtomicBoolean(true), Integer.class);
-        assert 0 == this.converter.convert(new AtomicBoolean(false), Integer.class);
-        assert 11 == converter.convert("11.5", int.class);
-        assert 11 == converter.convert("11.5", Integer.class);
-
-        try
-        {
-            this.converter.convert(TimeZone.getDefault(), int.class);
-            fail();
-        }
-        catch (IllegalArgumentException e)
-        {
-            assertTrue(e.getMessage().toLowerCase().contains("unsupported conversion, source type [zoneinfo"));
-        }
-=======
     @ParameterizedTest
     @MethodSource("testIntParams")
     void testInt(Object value, Integer expectedResult)
@@ -375,7 +357,6 @@
         int converted = this.converter.convert(value, int.class);
         assertThat(converted).isEqualTo(expectedResult);
     }
->>>>>>> 48c4a13d
 
 
     private static Stream<Arguments> testInt_booleanParams() {
@@ -544,14 +525,6 @@
         assertThat(converted).isEqualTo(localDate.toEpochDay());
     }
 
-<<<<<<< HEAD
-        assert 25L == this.converter.convert(new AtomicInteger(25), long.class);
-        assert 100L == this.converter.convert(new AtomicLong(100L), Long.class);
-        assert 1L == this.converter.convert(new AtomicBoolean(true), Long.class);
-        assert 0L == this.converter.convert(new AtomicBoolean(false), Long.class);
-        assert 11L == converter.convert("11.5", long.class);
-        assert 11L == converter.convert("11.5", Long.class);
-=======
 
     private static Stream<Arguments> testLongParams_withIllegalArguments() {
         return Stream.of(
@@ -561,7 +534,6 @@
                 Arguments.of("9223372036854775808", "not parseable as a long value"),
                 Arguments.of( TimeZone.getDefault(), "Unsupported conversion"));
     }
->>>>>>> 48c4a13d
 
     @ParameterizedTest
     @MethodSource("testLongParams_withIllegalArguments")
@@ -670,22 +642,6 @@
                 Arguments.of( TimeZone.getDefault(), "Unsupported conversion"));
     }
 
-<<<<<<< HEAD
-        Calendar today = Calendar.getInstance();
-        now70 = today.getTime().getTime();
-        x = this.converter.convert(today, AtomicLong.class);
-        assertEquals(now70, x.get());
-
-        x = this.converter.convert(new AtomicInteger(25), AtomicLong.class);
-        assertEquals(25L, x.get());
-        x = this.converter.convert(new AtomicLong(100L), AtomicLong.class);
-        assertEquals(100L, x.get());
-        x = this.converter.convert(new AtomicBoolean(true), AtomicLong.class);
-        assertEquals(1L, x.get());
-        x = this.converter.convert(new AtomicBoolean(false), AtomicLong.class);
-        assertEquals(0L, x.get());
-        assertEquals(new AtomicLong(11).get(), converter.convert("11.5", AtomicLong.class).get());
-=======
     @ParameterizedTest
     @MethodSource("testAtomicLongParams_withIllegalArguments")
     void testAtomicLong_withIllegalArguments(Object value, String partialMessage) {
@@ -693,7 +649,6 @@
                 .isThrownBy(() ->  this.converter.convert(value, AtomicLong.class))
                 .withMessageContaining(partialMessage);
     }
->>>>>>> 48c4a13d
 
 
     private static Stream<Arguments> testStringParams() {
@@ -854,7 +809,7 @@
         assertEquals(BigInteger.ZERO, this.converter.convert(false, BigInteger.class));
         assertSame(BigInteger.ZERO, this.converter.convert(false, BigInteger.class));
         assertEquals(new BigInteger("11"), converter.convert("11.5", BigInteger.class));
-        
+
         Date now = new Date();
         BigInteger now70 = new BigInteger(Long.toString(now.getTime()));
         assertEquals(now70, this.converter.convert(now, BigInteger.class));
