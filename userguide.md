--- conflicted
+++ resolved
@@ -2544,12 +2544,8 @@
 A comprehensive utility class providing cryptographic operations including high-performance hashing, encryption, and decryption capabilities.
 
 -### Key Features
-<<<<<<< HEAD
 - Optimized file hashing (MD5, SHA-1, SHA-256, SHA-384, SHA-512, SHA3-256, SHA3-512)
 - Other variants like SHA-224 and SHA3-384 are available through `MessageDigest`
-=======
-- Optimized file hashing (MD5, SHA-1, SHA-256, SHA-384, SHA-512)
->>>>>>> ce90dc7d
 - AES-128 encryption/decryption using AES-GCM
 - Zero-copy I/O operations
 - Thread-safe implementation
