--- conflicted
+++ resolved
@@ -319,27 +319,8 @@
         if (isUrlUsed)
         {
             gcLoader = (GroovyClassLoader)NCubeManager.getUrlClassLoader(cube.getApplicationID(), getInput(ctx));
-<<<<<<< HEAD
-
-            if (gcLoader == null)
-            {
-                throw new IllegalStateException("Problem compiling Groovy code. No ClassLoaders set in NCubeManager for app: " + cube.getApplicationID() + ".  Use sys.classpath cube to set it.  Found executing cube: " + cube.getName());
-            }
-            URL groovySourceUrl = gcLoader.getResource(url);
-
-            if (groovySourceUrl == null)
-            {
-                throw new IllegalArgumentException("Unable to resolve URL, make sure appropriate resource urls are added to the sys.classpath cube, unresolvable url: " + url);
-            }
-
-            grvSrcCode = UrlUtilities.getContentFromUrlAsString(groovySourceUrl, true);
-            //GroovyCodeSource gcs = new GroovyCodeSource(groovySourceUrl);
-            //gcs.setCachable(false);
-            //grvSrcCode = gcs.getScriptText();
-=======
             URL groovySourceUrl = getActualUrl(ctx);
             grvSrcCode = StringUtilities.createString(UrlUtilities.getContentFromUrl(groovySourceUrl, true), "UTF-8");
->>>>>>> 3905728f
         }
         else
         {
