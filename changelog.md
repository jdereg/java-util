--- conflicted
+++ resolved
@@ -9,9 +9,6 @@
 > * `ReflectionUtils` cache size is configurable via the `reflection.utils.cache.size` system property, uses
   `ConcurrentHashMapNullSafe` for custom caches and generates unique parameter keys using fully qualified names.
 > * `ArrayUtilities` - new APIs `isNotEmpty`, `nullToEmpty`, and `lastIndexOf`; improved `createArray`, `removeItem`, `addItem`, `indexOf`, `contains`, and `toArray`
-<<<<<<< HEAD
-> * `TypeUtilities.setTypeResolveCache()` validates that the supplied cache is not null and inner `Type` implementations now implement `equals` and `hashCode`
-=======
 > * `ClassUtilities` - safer class loading fallback, improved inner class instantiation and updated Javadocs
 > * `Converter` - factory conversions map made immutable and legacy caching code removed
 > * `DateUtilities` uses `BigDecimal` for fractional second conversion, preventing rounding errors with high precision input
@@ -21,7 +18,7 @@
 > * `Executor` now uses `ProcessBuilder` with a 60 second timeout and provides an `ExecutionResult` API
 > * `IOUtilities` improved: configurable timeouts, `inputStreamToBytes` throws `IOException` with size limit, offset bug fixed in `uncompressBytes`
 > * `MathUtilities` now validates inputs for empty arrays and null lists, fixes documentation, and improves numeric parsing performance
->>>>>>> e5bec2c7
+> * `TypeUtilities.setTypeResolveCache()` validates that the supplied cache is not null and inner `Type` implementations now implement `equals` and `hashCode`
 #### 3.3.2 JDK 24+ Support
 > * `LRUCache` - `getCapacity()` API added so you can query/determine capacity of an `LRUCache` instance after it has been created.
 > * `SystemUtilities.currentJdkMajorVersion()` added to provide JDK8 thru JDK24 compatible way to get the JDK/JRE major version.
