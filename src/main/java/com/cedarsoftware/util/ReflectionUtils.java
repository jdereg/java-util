--- conflicted
+++ resolved
@@ -30,7 +30,7 @@
  *         See the License for the specific language governing permissions and
  *         limitations under the License.
  */
-public class ReflectionUtils
+public final class ReflectionUtils
 {
     private static final Map<Class, Collection<Field>> _reflectedFields = new ConcurrentHashMap<Class, Collection<Field>>();
 
@@ -72,14 +72,10 @@
 
     private static void addInterfaces(final Class classToCheck, final LinkedList<Class> stack)
     {
-        /**
-         * Removed because it is never called.  You are always checking it in the two functions
-         * that call this method.
-         if (classToCheck == null)
-         {
-         return;
-         }
-         */
+        if (classToCheck == null)
+        {
+            return;
+        }
         for (Class interFace : classToCheck.getInterfaces())
         {
             stack.push(interFace);
@@ -190,13 +186,9 @@
         {
             ExceptionUtilities.safelyIgnoreException(ignored);
         }
-<<<<<<< HEAD
-=======
-
-    }
->>>>>>> 680d1a45
-
-    }
+
+    }
+
     /**
      * Return all Fields from a class (including inherited), mapped by
      * String field name to java.lang.reflect.Field.
